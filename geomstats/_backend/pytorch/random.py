"""Torch based random backend."""

import torch


<<<<<<< HEAD
def multivariate_normal(*args, **kwargs):
    return torch.distributions.multivariate_normal.MultivariateNormal(
        *args, **kwargs)


def normal(loc=0.0, scale=1.0, size=(1,)):
    if not hasattr(size, '__iter__'):
        size = (size,)
    return torch.normal(mean=loc, std=scale, size=size)


permutation = torch.randperm
=======
def choice(x, a):
    """Generate a random sample from an array of given size."""
    if torch.is_tensor(x):
        return x[torch.randint(len(x), (a,))]

    return x
>>>>>>> ab571c43


def rand(*args, **kwargs):
    return torch.rand(*args, **kwargs)


def randn(*args, **kwargs):
    return torch.randn(*args, **kwargs)


def randint(*args, **kwargs):
    return torch.randint(*args, **kwargs)


def seed(*args, **kwargs):
    return torch.manual_seed(*args, **kwargs)


def shuffle(x):
    n = x.shape[0]
    idx = torch.randperm(n)
    return x[idx]


def uniform(low=0.0, high=1.0, size=(1,)):
    if not hasattr(size, '__iter__'):
        size = (size,)
    if low >= high:
        raise ValueError('Upper bound must be higher than lower bound')
    return (high - low) * torch.rand(*size) + low<|MERGE_RESOLUTION|>--- conflicted
+++ resolved
@@ -3,7 +3,6 @@
 import torch
 
 
-<<<<<<< HEAD
 def multivariate_normal(*args, **kwargs):
     return torch.distributions.multivariate_normal.MultivariateNormal(
         *args, **kwargs)
@@ -16,14 +15,14 @@
 
 
 permutation = torch.randperm
-=======
+
+
 def choice(x, a):
     """Generate a random sample from an array of given size."""
     if torch.is_tensor(x):
         return x[torch.randint(len(x), (a,))]
 
     return x
->>>>>>> ab571c43
 
 
 def rand(*args, **kwargs):
