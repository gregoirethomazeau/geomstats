--- conflicted
+++ resolved
@@ -9,11 +9,7 @@
     raise NotImplementedError
 
 
-<<<<<<< HEAD
-=======
-eig = _raise_not_implemented_error
 expm = torch.matrix_exp
->>>>>>> ab571c43
 logm = _raise_not_implemented_error
 inv = torch.inverse
 det = torch.det
