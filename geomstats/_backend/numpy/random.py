--- conflicted
+++ resolved
@@ -1,11 +1,8 @@
 """Numpy based random backend."""
 
 from numpy.random import (  # NOQA
-<<<<<<< HEAD
+    choice,
     multivariate_normal,
-=======
-    choice,
->>>>>>> 2021f6dc
     normal,
     permutation,
     rand,
