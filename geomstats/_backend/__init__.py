import logging
import os
import sys
import types

BACKEND_ATTRIBUTES = {
    '': [
        # Types
        'int32',
        'int64',
        'float32',
        'float64',
        'uint8',
        # Functions
        'abs',
        'all',
        'allclose',
        'amax',
        'amin',
        'any',
        'arange',
        'arccos',
        'arccosh',
        'arcsin',
        'arctan',
        'arctan2',
        'arctanh',
        'argmax',
        'argmin',
        'array',
        'array_from_sparse',
        'assignment',
        'assignment_by_sum',
        'broadcast_arrays',
        'cast',
        'ceil',
        'clip',
        'concatenate',
        'convert_to_wider_dtype',
        'copy',
        'cos',
        'cosh',
        'cross',
        'cumprod',
        'cumsum',
        'diag',
        'diagonal',
        'divide',
        'dot',
        'einsum',
        'empty',
        'empty_like',
        'equal',
        'erf',
        'exp',
        'expand_dims',
        'eye',
        'flatten',
        'flip',
        'floor',
        'get_mask_i_float',
        'get_slice',
        'greater',
        'hsplit',
        'hstack',
        'isclose',
        'isnan',
        'less',
        'less_equal',
        'linspace',
        'log',
        'logical_and',
        'logical_or',
        'matmul',
        'maximum',
        'mean',
        'meshgrid',
        'mod',
        'ndim',
        'ones',
        'ones_like',
        'outer',
        'polygamma',
        'power',
        'repeat',
        'reshape',
        'searchsorted',
        'set_diag',
        'shape',
        'sign',
        'sin',
        'sinh',
        'split',
        'sqrt',
        'squeeze',
        'stack',
        'std',
        'sum',
        'tan',
        'tanh',
        'tile',
        'to_numpy',
        'to_ndarray',
        'trace',
        'transpose',
        'tril',
        'tril_indices',
        'triu_indices',
        'vectorize',
        'vstack',
        'where',
        'zeros',
        'zeros_like'
    ],
    'autograd': ['value_and_grad'],
    'linalg': [
        'det',
        'eig',
        'eigh',
        'eigvalsh',
        'expm',
        'inv',
        'logm',
        'norm',
        'powerm',
        'qr',
        'sqrtm',
        'svd'
    ],
    'random': [
        'normal',
        # TODO (nkoep): Remove 'rand' and replace it by 'uniform'. Much like
        #              'randn' is a convenience wrapper (which we don't use)
        #              for 'normal', 'rand' only wraps 'uniform'.
        'multivariate_normal',
<<<<<<< HEAD
=======
        'permutation',
>>>>>>> 015bc681
        'rand',
        'randint',
        'seed',
        'shuffle',
        'uniform'
    ]
}


class BackendImporter:
    """Importer class to create the backend module."""

    def __init__(self, path):
        self._path = path

    @staticmethod
    def _import_backend(backend_name):
        if backend_name == 'numpy':
            from geomstats._backend import numpy as backend
        elif backend_name == 'pytorch':
            from geomstats._backend import pytorch as backend
        elif backend_name == 'tensorflow':
            from geomstats._backend import tensorflow as backend
        else:
            raise RuntimeError('Unknown backend \'{:s}\''.format(backend_name))
        return backend

    def _create_backend_module(self, backend_name):
        backend = self._import_backend(backend_name)

        new_module = types.ModuleType(self._path)
        new_module.__file__ = backend.__file__

        for module_name, attributes in BACKEND_ATTRIBUTES.items():
            if module_name:
                try:
                    submodule = getattr(backend, module_name)
                except AttributeError:
                    raise RuntimeError(
                        'Backend \'{}\' exposes no \'{}\' module'.format(
                            backend_name, module_name)) from None
                new_submodule = types.ModuleType(
                    '{}.{}'.format(self._path, module_name))
                new_submodule.__file__ = submodule.__file__
                setattr(new_module, module_name, new_submodule)
            else:
                submodule = backend
                new_submodule = new_module
            for attribute_name in attributes:
                try:
                    attribute = getattr(submodule, attribute_name)
                except AttributeError:
                    if module_name:
                        error = (
                            'Module \'{}\' of backend \'{}\' has no '
                            'attribute \'{}\''.format(
                                module_name, backend_name, attribute_name))
                    else:
                        error = (
                            'Backend \'{}\' has no attribute \'{}\''.format(
                                backend_name, attribute_name))
                    raise RuntimeError(error) from None
                else:
                    setattr(new_submodule, attribute_name, attribute)

        from numpy import pi
        new_module.pi = pi

        return new_module

    def find_module(self, fullname, path=None):
        if self._path != fullname:
            return None
        return self

    def load_module(self, fullname):
        if fullname in sys.modules:
            return sys.modules[fullname]

        _BACKEND = os.environ.get('GEOMSTATS_BACKEND')
        if _BACKEND is None:
            os.environ['GEOMSTATS_BACKEND'] = _BACKEND = 'numpy'

        module = self._create_backend_module(_BACKEND)
        module.__loader__ = self
        sys.modules[fullname] = module

        logging.info('Using {:s} backend'.format(_BACKEND))
        return module


sys.meta_path.append(BackendImporter('geomstats.backend'))<|MERGE_RESOLUTION|>--- conflicted
+++ resolved
@@ -133,10 +133,7 @@
         #              'randn' is a convenience wrapper (which we don't use)
         #              for 'normal', 'rand' only wraps 'uniform'.
         'multivariate_normal',
-<<<<<<< HEAD
-=======
         'permutation',
->>>>>>> 015bc681
         'rand',
         'randint',
         'seed',
