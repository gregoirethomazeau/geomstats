--- conflicted
+++ resolved
@@ -768,10 +768,6 @@
     return tf.where(condition, x, y)
 
 
-<<<<<<< HEAD
-# def zeros(*args, **kwargs):
-#     return tf.Variable(*args, **kwargs)
-=======
 def triu_to_vec(x, k=0):
     n = x.shape[-1]
     axis = 1 if x.ndim == 3 else 0
@@ -782,5 +778,4 @@
     else:
         mask_b = tf.zeros_like(mask_a)
     mask = tf.cast(mask_a - mask_b, dtype=tf.bool)
-    return tf.boolean_mask(x, mask, axis=axis)
->>>>>>> ab571c43
+    return tf.boolean_mask(x, mask, axis=axis)