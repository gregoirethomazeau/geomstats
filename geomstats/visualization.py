"""Visualization for Geometric Statistics."""

import matplotlib
import matplotlib.gridspec as gridspec
import matplotlib.pyplot as plt

import geomstats.backend as gs
from geomstats.geometry.hyperboloid import Hyperboloid
from geomstats.geometry.hypersphere import Hypersphere
from geomstats.geometry.special_euclidean import SpecialEuclidean
from geomstats.geometry.special_orthogonal import SpecialOrthogonal
from mpl_toolkits.mplot3d import Axes3D  # NOQA

SE3_GROUP = SpecialEuclidean(n=3, point_type='vector')
SO3_GROUP = SpecialOrthogonal(n=3, point_type='vector')
S1 = Hypersphere(dim=1)
S2 = Hypersphere(dim=2)
H2 = Hyperboloid(dim=2)

AX_SCALE = 1.2

IMPLEMENTED = ['SO3_GROUP', 'SE3_GROUP', 'S1', 'S2',
               'H2_poincare_disk', 'H2_poincare_half_plane', 'H2_klein_disk',
               'poincare_polydisk']

EPS = 1e-8
<<<<<<< HEAD


def nice_matplotlib():
    """Wrapper function for nice plotting style."""
    plt.style.use('seaborn')
    fontsize = 15
    matplotlib.rc('font', size=fontsize)
    matplotlib.rc('text', usetex=True)
    matplotlib.rc('legend', fontsize=fontsize)
    matplotlib.rc('font',
                  family='times',
                  serif=['Computer Modern Roman'],
                  monospace=['Computer Modern Typewriter'])

=======
>>>>>>> 015bc681


def nice_matplotlib():
    """Wrapper function for nice plotting style."""
    plt.style.use('seaborn')
    fontsize = 15
    matplotlib.rc('font', size=fontsize)
    matplotlib.rc('text', usetex=True)
    matplotlib.rc('legend', fontsize=fontsize)
    matplotlib.rc('font',
                  family='times',
                  serif=['Computer Modern Roman'],
                  monospace=['Computer Modern Typewriter'])


def tutorial_matplotlib():
    fontsize = 12
    matplotlib.rc('font', size=fontsize)
    matplotlib.rc('text')
    matplotlib.rc('legend', fontsize=fontsize)
    matplotlib.rc('axes', titlesize=21, labelsize=14)
    matplotlib.rc(
        'font',
        family='times',
        serif=['Computer Modern Roman'],
        monospace=['Computer Modern Typewriter'])


class Arrow3D():
    """An arrow in 3d, i.e. a point and a vector."""

    def __init__(self, point, vector):
        self.point = point
        self.vector = vector

    def draw(self, ax, **quiver_kwargs):
        """Draw the arrow in 3D plot."""
        ax.quiver(self.point[0], self.point[1], self.point[2],
                  self.vector[0], self.vector[1], self.vector[2],
                  **quiver_kwargs)


class Trihedron():
    """A trihedron, i.e. 3 Arrow3Ds at the same point."""

    def __init__(self, point, vec_1, vec_2, vec_3):
        self.arrow_1 = Arrow3D(point, vec_1)
        self.arrow_2 = Arrow3D(point, vec_2)
        self.arrow_3 = Arrow3D(point, vec_3)

    def draw(self, ax, **arrow_draw_kwargs):
        """Draw the trihedron by drawing its 3 Arrow3Ds.

        Arrows are drawn is order using green, red, and blue
        to show the trihedron's orientation.
        """
        if 'color' in arrow_draw_kwargs:
            self.arrow_1.draw(ax, **arrow_draw_kwargs)
            self.arrow_2.draw(ax, **arrow_draw_kwargs)
            self.arrow_3.draw(ax, **arrow_draw_kwargs)
        else:
            blue = '#1f77b4'
            orange = '#ff7f0e'
            green = '#2ca02c'
            self.arrow_1.draw(ax, color=blue, **arrow_draw_kwargs)
            self.arrow_2.draw(ax, color=orange, **arrow_draw_kwargs)
            self.arrow_3.draw(ax, color=green, **arrow_draw_kwargs)


class Circle():
    """Class used to draw a circle."""

    def __init__(self, n_angles=100, points=None):
        angles = gs.linspace(0, 2 * gs.pi, n_angles)
        self.circle_x = gs.cos(angles)
        self.circle_y = gs.sin(angles)
        self.points = []
        if points is not None:
            self.add_points(points)

    @staticmethod
    def set_ax(ax=None):
        if ax is None:
            ax = plt.subplot()
        ax_s = AX_SCALE
        plt.setp(ax,
                 xlim=(-ax_s, ax_s),
                 ylim=(-ax_s, ax_s),
                 xlabel='X', ylabel='Y')
        return ax

    def add_points(self, points):
        if not gs.all(S1.belongs(points)):
            raise ValueError('Points do  not belong to the circle.')
        if not isinstance(points, list):
            points = list(points)
        self.points.extend(points)

    def draw(self, ax, **plot_kwargs):
        ax.plot(self.circle_x, self.circle_y, color="black")
        if self.points:
            self.draw_points(ax, **plot_kwargs)

    def draw_points(self, ax, points=None, **plot_kwargs):
        if points is None:
            points = self.points
        points = gs.array(points)
        ax.plot(points[:, 0], points[:, 1], marker='o', linestyle="None",
                **plot_kwargs)


class Sphere():
    """Create the arrays sphere_x, sphere_y, sphere_z to plot a sphere.

    Create the arrays sphere_x, sphere_y, sphere_z of values
    to plot the wireframe of a sphere.
    Their shape is (n_meridians, n_circles_latitude).
    """

    def __init__(self, n_meridians=40, n_circles_latitude=None,
                 points=None):
        if n_circles_latitude is None:
            n_circles_latitude = max(n_meridians / 2, 4)

        u, v = gs.meshgrid(
            gs.arange(0, 2 * gs.pi, 2 * gs.pi / n_meridians),
            gs.arange(0, gs.pi, gs.pi / n_circles_latitude))

        self.center = gs.zeros(3)
        self.radius = 1
        self.sphere_x = self.center[0] + self.radius * gs.cos(u) * gs.sin(v)
        self.sphere_y = self.center[1] + self.radius * gs.sin(u) * gs.sin(v)
        self.sphere_z = self.center[2] + self.radius * gs.cos(v)

        self.points = []
        if points is not None:
            self.add_points(points)

    @staticmethod
    def set_ax(ax=None):
        if ax is None:
            ax = plt.subplot(111, projection='3d')

        ax_s = AX_SCALE
        plt.setp(ax,
                 xlim=(-ax_s, ax_s),
                 ylim=(-ax_s, ax_s),
                 zlim=(-ax_s, ax_s),
                 xlabel='X', ylabel='Y', zlabel='Z')
        return ax

    def add_points(self, points):
        if not gs.all(S2.belongs(points)):
            raise ValueError('Points do not belong to the sphere.')
        if not isinstance(points, list):
            points = list(points)
        self.points.extend(points)

    def draw(self, ax, **scatter_kwargs):
        ax.plot_wireframe(self.sphere_x,
                          self.sphere_y,
                          self.sphere_z,
                          color="grey", alpha=0.2)
        if self.points:
            self.draw_points(ax, **scatter_kwargs)

    def draw_points(self, ax, points=None, **scatter_kwargs):
        if points is None:
            points = self.points
        points_x = [point[0] for point in points]
        points_y = [point[1] for point in points]
        points_z = [point[2] for point in points]
        ax.scatter(points_x, points_y, points_z, **scatter_kwargs)

        for i_point, point in enumerate(points):
            if 'label' in scatter_kwargs:
                if len(scatter_kwargs['label']) == len(points):
                    ax.text(
                        point[0], point[1], point[2],
                        scatter_kwargs['label'][i_point],
                        size=10, zorder=1, color='k')

    def fibonnaci_points(self, n_points=16000):
        """Spherical Fibonacci point sets yield nearly uniform point
        distributions on the unit sphere."""
        x_vals = []
        y_vals = []
        z_vals = []

        offset = 2. / n_points
        increment = gs.pi * (3. - gs.sqrt(5.))

        for i in range(n_points):
            y = ((i * offset) - 1) + (offset / 2)
            r = gs.sqrt(1 - pow(y, 2))

            phi = ((i + 1) % n_points) * increment

            x = gs.cos(phi) * r
            z = gs.sin(phi) * r

            x_vals.append(x)
            y_vals.append(y)
            z_vals.append(z)

        x_vals = [(self.radius * i) for i in x_vals]
        y_vals = [(self.radius * i) for i in y_vals]
        z_vals = [(self.radius * i) for i in z_vals]

        return gs.array([x_vals, y_vals, z_vals])

    def plot_heatmap(self, ax,
                     scalar_function,
                     n_points=16000,
                     alpha=0.2,
                     cmap='jet'):
        """Plot a heatmap defined by a loss on the sphere."""
        points = self.fibonnaci_points(n_points)
        intensity = gs.array([scalar_function(x) for x in points.T])
        ax.scatter(points[0, :], points[1, :], points[2, :],
                   c=intensity,
                   alpha=alpha,
                   marker='.',
                   cmap=plt.get_cmap(cmap))


class PoincareDisk():
    def __init__(self, points=None, point_type='extrinsic'):
        self.center = gs.array([0., 0.])
        self.points = []
        self.point_type = point_type

        if points is not None:
            self.add_points(points)

    @staticmethod
    def set_ax(ax=None):
        if ax is None:
            ax = plt.subplot()
        ax_s = AX_SCALE
        plt.setp(ax,
                 xlim=(-ax_s, ax_s),
                 ylim=(-ax_s, ax_s),
                 xlabel='X', ylabel='Y')
        return ax

    def add_points(self, points):

        if self.point_type == 'extrinsic':
            if not gs.all(H2.belongs(points)):
                raise ValueError(
                    'Points do not belong to the hyperbolic space.')
            points = self.convert_to_poincare_coordinates(points)

        if not isinstance(points, list):
            points = list(points)

        if gs.all([len(point) == 2 for point in self.points]):
            self.points.extend(points)
        else:
            raise ValueError('Points do not have dimension 2.')

    @staticmethod
    def convert_to_poincare_coordinates(points):
        poincare_coords = points[:, 1:] / (1 + points[:, :1])
        return poincare_coords

    def draw(self, ax, **kwargs):
        circle = plt.Circle((0, 0), radius=1., color='black', fill=False)
        ax.add_artist(circle)
        if len(self.points) > 0:
            if gs.all([len(point) == 2 for point in self.points]):
                points_x = gs.stack(
                    [point[0] for point in self.points], axis=0)
                points_y = gs.stack(
                    [point[1] for point in self.points], axis=0)
                ax.scatter(points_x, points_y, **kwargs)
            else:
                raise ValueError('Points do not have dimension 2.')


class PoincarePolyDisk():
    """Class used to plot points in the Poincare polydisk."""

    def __init__(self, points=None, point_type='ball', n_disks=2):
        self.center = gs.array([0., 0.])
        self.points = []
        self.point_type = point_type
        self.n_disks = n_disks
        if points is not None:
            self.add_points(points)

    @staticmethod
    def set_ax(ax=None):
        """Define the ax parameters."""
        if ax is None:
            ax = plt.subplot()
        ax_s = AX_SCALE
        plt.setp(ax,
                 xlim=(-ax_s, ax_s),
                 ylim=(-ax_s, ax_s),
                 xlabel='X', ylabel='Y')
        return ax

    def add_points(self, points):
        """Add points to draw."""
        if self.point_type == 'extrinsic':
            points = self.convert_to_poincare_coordinates(points)
        if not isinstance(points, list):
            points = list(points)
        self.points.extend(points)

    def clear_points(self):
        """Clear the points to draw."""
        self.points = []

    @staticmethod
    def convert_to_poincare_coordinates(points):
        """Convert points to poincare coordinates."""
        poincare_coords = points[:, 1:] / (1 + points[:, :1])
        return poincare_coords

    def draw(self, ax, **kwargs):
        """Draw."""
        circle = plt.Circle((0, 0), radius=1., color='black', fill=False)
        ax.add_artist(circle)
        points_x = [gs.to_numpy(point[0]) for point in self.points]
        points_y = [gs.to_numpy(point[1]) for point in self.points]
        ax.scatter(points_x, points_y, **kwargs)


class PoincareHalfPlane():
    """Class used to plot points in the Poincare Half Plane."""

    def __init__(self, points=None):
        self.points = []
        if points is not None:
            self.add_points(points)

    def add_points(self, points):
        if not gs.all(H2.belongs(points)):
            raise ValueError(
                'Points do not belong to the hyperbolic space.')
        points = self.convert_to_half_plane_coordinates(points)
        if not isinstance(points, list):
            points = list(points)
        self.points.extend(points)

    @staticmethod
    def set_ax(ax=None):
        if ax is None:
            ax = plt.subplot()
        ax_s = AX_SCALE
        plt.setp(ax,
                 xlim=(-ax_s, ax_s),
                 ylim=(0., ax_s),
                 xlabel='X', ylabel='Y')
        return ax

    @staticmethod
    def convert_to_half_plane_coordinates(points):
        disk_coords = points[:, 1:] / (1 + points[:, :1])
        disk_x = disk_coords[:, 0]
        disk_y = disk_coords[:, 1]

        denominator = (disk_x ** 2 + (1 - disk_y) ** 2)
        coords_0 = gs.expand_dims(2 * disk_x / denominator, axis=1)
        coords_1 = gs.expand_dims(
            (1 - disk_x ** 2 - disk_y ** 2) / denominator, axis=1)

        half_plane_coords = gs.concatenate(
            [coords_0, coords_1], axis=1)
        return half_plane_coords

    def draw(self, ax, **kwargs):
        points_x = [gs.to_numpy(point[0]) for point in self.points]
        points_y = [gs.to_numpy(point[1]) for point in self.points]
        ax.scatter(points_x, points_y, **kwargs)


class KleinDisk():
    def __init__(self, points=None):
        self.center = gs.array([0., 0.])
        self.points = []
        if points is not None:
            self.add_points(points)

    @staticmethod
    def set_ax(ax=None):
        if ax is None:
            ax = plt.subplot()
        ax_s = AX_SCALE
        plt.setp(ax,
                 xlim=(-ax_s, ax_s),
                 ylim=(-ax_s, ax_s),
                 xlabel='X', ylabel='Y')
        return ax

    def add_points(self, points):
        if not gs.all(H2.belongs(points)):
            raise ValueError(
                'Points do not belong to the hyperbolic space.')
        points = self.convert_to_klein_coordinates(points)
        if not isinstance(points, list):
            points = list(points)
        self.points.extend(points)

    @staticmethod
    def convert_to_klein_coordinates(points):
        poincare_coords = points[:, 1:] / (1 + points[:, :1])
        poincare_radius = gs.linalg.norm(
            poincare_coords, axis=1)
        poincare_angle = gs.arctan2(
            poincare_coords[:, 1], poincare_coords[:, 0])

        klein_radius = 2 * poincare_radius / (1 + poincare_radius ** 2)
        klein_angle = poincare_angle

        coords_0 = gs.expand_dims(
            klein_radius * gs.cos(klein_angle), axis=1)
        coords_1 = gs.expand_dims(
            klein_radius * gs.sin(klein_angle), axis=1)
        klein_coords = gs.concatenate([coords_0, coords_1], axis=1)
        return klein_coords

    def draw(self, ax, **kwargs):
        circle = plt.Circle((0, 0), radius=1., color='black', fill=False)
        ax.add_artist(circle)
        points_x = [gs.to_numpy(point[0]) for point in self.points]
        points_y = [gs.to_numpy(point[1]) for point in self.points]
        ax.scatter(points_x, points_y, **kwargs)


def convert_to_trihedron(point, space=None):
    """Transform a rigid point into a trihedron.

    Transform a rigid point
    into a trihedron s.t.:
    - the trihedron's base point is the translation of the origin
    of R^3 by the translation part of point,
    - the trihedron's orientation is the rotation of the canonical basis
    of R^3 by the rotation part of point.
    """
    point = gs.to_ndarray(point, to_ndim=2)
    n_points, _ = point.shape

    dim_rotations = SO3_GROUP.dim

    if space == 'SE3_GROUP':
        rot_vec = point[:, :dim_rotations]
        translation = point[:, dim_rotations:]
    elif space == 'SO3_GROUP':
        rot_vec = point
        translation = gs.zeros((n_points, 3))
    else:
        raise NotImplementedError(
            'Trihedrons are only implemented for SO(3) and SE(3).')

    rot_mat = SO3_GROUP.matrix_from_rotation_vector(rot_vec)
    rot_mat = SO3_GROUP.projection(rot_mat)
    basis_vec_1 = gs.array([1., 0., 0.])
    basis_vec_2 = gs.array([0., 1., 0.])
    basis_vec_3 = gs.array([0., 0., 1.])

    trihedrons = []
    for i in range(n_points):
        trihedron_vec_1 = gs.dot(rot_mat[i], basis_vec_1)
        trihedron_vec_2 = gs.dot(rot_mat[i], basis_vec_2)
        trihedron_vec_3 = gs.dot(rot_mat[i], basis_vec_3)
        trihedron = Trihedron(translation[i],
                              trihedron_vec_1,
                              trihedron_vec_2,
                              trihedron_vec_3)
        trihedrons.append(trihedron)
    return trihedrons


def plot(points, ax=None, space=None,
         point_type='extrinsic', **point_draw_kwargs):
    """Plot points in the 3D Special Euclidean Group.

    Plot points in the 3D Special Euclidean Group,
    by showing them as trihedrons.
    """
    if space not in IMPLEMENTED:
        raise NotImplementedError(
            'The plot function is not implemented'
            ' for space {}. The spaces available for visualization'
            ' are: {}.'.format(space, IMPLEMENTED))

    if points is None:
        raise ValueError("No points given for plotting.")

    if points.ndim < 2:
        points = gs.expand_dims(points, 0)

    if space in ('SO3_GROUP', 'SE3_GROUP'):
        if ax is None:
            ax = plt.subplot(111, projection='3d')
        if space == 'SE3_GROUP':
            ax_s = AX_SCALE * gs.amax(gs.abs(points[:, 3:6]))
        elif space == 'SO3_GROUP':
            ax_s = AX_SCALE * gs.amax(gs.abs(points[:, :3]))
        ax_s = float(ax_s)
        bounds = (-ax_s, ax_s)
        plt.setp(ax,
                 xlim=bounds,
                 ylim=bounds,
                 zlim=bounds,
                 xlabel='X', ylabel='Y', zlabel='Z')
        trihedrons = convert_to_trihedron(points, space=space)
        for t in trihedrons:
            t.draw(ax, **point_draw_kwargs)

    elif space == 'S1':
        circle = Circle()
        ax = circle.set_ax(ax=ax)
        circle.add_points(points)
        circle.draw(ax, **point_draw_kwargs)

    elif space == 'S2':
        sphere = Sphere()
        ax = sphere.set_ax(ax=ax)
        sphere.add_points(points)
        sphere.draw(ax, **point_draw_kwargs)

    elif space == 'H2_poincare_disk':
        poincare_disk = PoincareDisk(point_type=point_type)
        ax = poincare_disk.set_ax(ax=ax)
        poincare_disk.add_points(points)
        poincare_disk.draw(ax, **point_draw_kwargs)

    elif space == 'poincare_polydisk':
        n_disks = points.shape[1]
        poincare_poly_disk = PoincarePolyDisk(point_type=point_type,
                                              n_disks=n_disks)
        n_columns = int(gs.ceil(n_disks ** 0.5))
        n_rows = int(gs.ceil(n_disks / n_columns))

        axis_list = []

        for i_disk in range(n_disks):
            axis_list.append(ax.add_subplot(n_rows, n_columns, i_disk + 1))

        for i_disk, one_ax in enumerate(axis_list):
            ax = poincare_poly_disk.set_ax(ax=one_ax)
            poincare_poly_disk.clear_points()
            poincare_poly_disk.add_points(points[:, i_disk, ...])
            poincare_poly_disk.draw(ax, **point_draw_kwargs)

    elif space == 'H2_poincare_half_plane':
        poincare_half_plane = PoincareHalfPlane()
        ax = poincare_half_plane.set_ax(ax=ax)
        poincare_half_plane.add_points(points)
        poincare_half_plane.draw(ax, **point_draw_kwargs)

    elif space == 'H2_klein_disk':
        klein_disk = KleinDisk()
        ax = klein_disk.set_ax(ax=ax)
        klein_disk.add_points(points)
        klein_disk.draw(ax, **point_draw_kwargs)

    return ax


class DataArrow:
    """Arrow class for pointing from some data coordinates to others."""

    def __init__(self, fig):
        self.fig = fig

    def draw(self, x_from, y_from, x_to, y_to):
        """
        Draw the arrow in data coordinates.

        :param x_from: x coordinate at arrow base
        :param y_from: y coordinate at arrow base
        :param x_to: x coordinate at arrow head
        :param y_to: y coordinate at arrow head
        """
        fig_trans = self.fig.transFigure.inverted()
        coord_from = fig_trans.transform(
            self.fig.axes[0].transData.transform(
                (x_from, y_from)))
        coord_to = fig_trans.transform(
            self.fig.axes[0].transData.transform(
                (x_to, y_to)))
        arrow = matplotlib.patches.FancyArrowPatch(
            coord_from,
            coord_to,
            transform=self.fig.transFigure,
            fc="k",
            connectionstyle="arc3,rad=0.",
            arrowstyle='fancy',
            alpha=1.,
            mutation_scale=5.)
        self.fig.patches.append(arrow)


class Ellipsis2D:
    """Plotting class for ellipses representing SPD matrices in 2D."""

    def __init__(self):
        self.fig = plt.figure()
        spec = gridspec.GridSpec(ncols=1, nrows=1, figure=self.fig)
        self.fig.add_subplot(spec[0, 0])
        self.colors = ['r', 'g', 'b', 'xkcd:camel', 'k']
        self.colors_alt = ['xkcd:burgundy', 'olive', 'cyan', 'xkcd:mud brown']
        nice_matplotlib()

    def draw(self, data_point, **kwargs):
        """Draw the ellipsis."""
        X, Y, x, y = self.compute_coordinates(data_point)
        self.fig.axes[0].plot(X, Y, **kwargs)
        return x, y

    @staticmethod
    def compute_coordinates(point):
        """
        Compute the ellipsis coordinates from 2D SPD matrix.

        :param point: array-like, shape = [2, 2]: SPD matrix.
        :return:
        X: array-like, shape = [n_steps,];
        Y: array-like, shape = [n_steps,];
        X and Y coordinates.
        """
<<<<<<< HEAD
        w, vr = gs.linalg.eig(point)
        w = w.real + EPS
=======
        w, vr = gs.linalg.eigh(point)
        w = w + EPS
>>>>>>> 015bc681
        n_steps = 100

        [e1, e2] = w
        x0, y0 = 0, 0
        n = vr.shape[0]
        angle = SpecialOrthogonal(n).angle_of_rot2(vr)
        c, s = gs.cos(angle), gs.sin(angle)
        the = gs.linspace(0, 2 * gs.pi, n_steps)
        X = e1 * gs.cos(the) * c - s * e2 * gs.sin(the) + x0
        y = e1 * gs.cos(the) * s + c * e2 * gs.sin(the) + y0
        return X, y, X[n_steps // 4], y[n_steps // 4]

    @staticmethod
    def plot():
        """Plot final plot."""
        plt.legend(loc='best')
        plt.show()<|MERGE_RESOLUTION|>--- conflicted
+++ resolved
@@ -24,23 +24,6 @@
                'poincare_polydisk']
 
 EPS = 1e-8
-<<<<<<< HEAD
-
-
-def nice_matplotlib():
-    """Wrapper function for nice plotting style."""
-    plt.style.use('seaborn')
-    fontsize = 15
-    matplotlib.rc('font', size=fontsize)
-    matplotlib.rc('text', usetex=True)
-    matplotlib.rc('legend', fontsize=fontsize)
-    matplotlib.rc('font',
-                  family='times',
-                  serif=['Computer Modern Roman'],
-                  monospace=['Computer Modern Typewriter'])
-
-=======
->>>>>>> 015bc681
 
 
 def nice_matplotlib():
@@ -668,13 +651,8 @@
         Y: array-like, shape = [n_steps,];
         X and Y coordinates.
         """
-<<<<<<< HEAD
-        w, vr = gs.linalg.eig(point)
-        w = w.real + EPS
-=======
         w, vr = gs.linalg.eigh(point)
         w = w + EPS
->>>>>>> 015bc681
         n_steps = 100
 
         [e1, e2] = w
