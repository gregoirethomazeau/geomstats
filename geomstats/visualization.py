"""Visualization for Geometric Statistics."""

import matplotlib
import matplotlib.gridspec as gridspec
import matplotlib.pyplot as plt

import geomstats.backend as gs
from geomstats.geometry.hyperboloid import Hyperboloid
from geomstats.geometry.hypersphere import Hypersphere
from geomstats.geometry.poincare_half_space import PoincareHalfSpace
from geomstats.geometry.special_euclidean import SpecialEuclidean
from geomstats.geometry.special_orthogonal import SpecialOrthogonal
from mpl_toolkits.mplot3d import Axes3D  # NOQA

SE3_GROUP = SpecialEuclidean(n=3, point_type='vector')
SE2_GROUP = SpecialEuclidean(n=2, point_type='matrix')
SE2_VECT = SpecialEuclidean(n=2, point_type='vector')
SO3_GROUP = SpecialOrthogonal(n=3, point_type='vector')
S1 = Hypersphere(dim=1)
S2 = Hypersphere(dim=2)
H2 = Hyperboloid(dim=2)
POINCARE_HALF_PLANE = PoincareHalfSpace(dim=2)

AX_SCALE = 1.2

IMPLEMENTED = ['SO3_GROUP', 'SE3_GROUP', 'SE2_GROUP', 'S1', 'S2',
               'H2_poincare_disk', 'H2_poincare_half_plane', 'H2_klein_disk',
               'poincare_polydisk']

EPS = 1e-8


def nice_matplotlib():
<<<<<<< HEAD
    """Enable nice plotting syle."""
=======
    """Wrapper function for nice plotting style."""
>>>>>>> a3ea21c4
    plt.style.use('seaborn')
    fontsize = 15
    matplotlib.rc('font', size=fontsize)
    matplotlib.rc('text', usetex=True)
    matplotlib.rc('legend', fontsize=fontsize)
    matplotlib.rc('font',
                  family='times',
                  serif=['Computer Modern Roman'],
                  monospace=['Computer Modern Typewriter'])


def tutorial_matplotlib():
    fontsize = 12
    matplotlib.rc('font', size=fontsize)
    matplotlib.rc('text')
    matplotlib.rc('legend', fontsize=fontsize)
    matplotlib.rc('axes', titlesize=21, labelsize=14)
    matplotlib.rc(
        'font',
        family='times',
        serif=['Computer Modern Roman'],
        monospace=['Computer Modern Typewriter'])


class Arrow3D:
    """An arrow in 3d, i.e. a point and a vector."""

    def __init__(self, point, vector):
        self.point = point
        self.vector = vector

    def draw(self, ax, **quiver_kwargs):
        """Draw the arrow in 3D plot."""
        ax.quiver(self.point[0], self.point[1], self.point[2],
                  self.vector[0], self.vector[1], self.vector[2],
                  **quiver_kwargs)


class Trihedron:
    """A trihedron, i.e. 3 Arrow3Ds at the same point."""

    def __init__(self, point, vec_1, vec_2, vec_3):
        self.arrow_1 = Arrow3D(point, vec_1)
        self.arrow_2 = Arrow3D(point, vec_2)
        self.arrow_3 = Arrow3D(point, vec_3)

    def draw(self, ax, **arrow_draw_kwargs):
        """Draw the trihedron by drawing its 3 Arrow3Ds.

        Arrows are drawn is order using green, red, and blue
        to show the trihedron's orientation.
        """
        if 'color' in arrow_draw_kwargs:
            self.arrow_1.draw(ax, **arrow_draw_kwargs)
            self.arrow_2.draw(ax, **arrow_draw_kwargs)
            self.arrow_3.draw(ax, **arrow_draw_kwargs)
        else:
            blue = '#1f77b4'
            orange = '#ff7f0e'
            green = '#2ca02c'
            self.arrow_1.draw(ax, color=blue, **arrow_draw_kwargs)
            self.arrow_2.draw(ax, color=orange, **arrow_draw_kwargs)
            self.arrow_3.draw(ax, color=green, **arrow_draw_kwargs)


class Circle:
    """Class used to draw a circle."""

    def __init__(self, n_angles=100, points=None):
        angles = gs.linspace(0, 2 * gs.pi, n_angles)
        self.circle_x = gs.cos(angles)
        self.circle_y = gs.sin(angles)
        self.points = []
        if points is not None:
            self.add_points(points)

    @staticmethod
    def set_ax(ax=None):
        if ax is None:
            ax = plt.subplot()
        ax_s = AX_SCALE
        plt.setp(ax,
                 xlim=(-ax_s, ax_s),
                 ylim=(-ax_s, ax_s),
                 xlabel='X', ylabel='Y')
        return ax

    def add_points(self, points):
        if not gs.all(S1.belongs(points)):
            raise ValueError('Points do  not belong to the circle.')
        if not isinstance(points, list):
            points = list(points)
        self.points.extend(points)

    def draw(self, ax, **plot_kwargs):
        ax.plot(self.circle_x, self.circle_y, color="black")
        if self.points:
            self.draw_points(ax, **plot_kwargs)

    def draw_points(self, ax, points=None, **plot_kwargs):
        if points is None:
            points = self.points
        points = gs.array(points)
        ax.plot(points[:, 0], points[:, 1], marker='o', linestyle="None",
                **plot_kwargs)


class Sphere:
    """Create the arrays sphere_x, sphere_y, sphere_z to plot a sphere.

    Create the arrays sphere_x, sphere_y, sphere_z of values
    to plot the wireframe of a sphere.
    Their shape is (n_meridians, n_circles_latitude).
    """

    def __init__(self, n_meridians=40, n_circles_latitude=None,
                 points=None):
        if n_circles_latitude is None:
            n_circles_latitude = max(n_meridians / 2, 4)

        u, v = gs.meshgrid(
            gs.arange(0, 2 * gs.pi, 2 * gs.pi / n_meridians),
            gs.arange(0, gs.pi, gs.pi / n_circles_latitude))

        self.center = gs.zeros(3)
        self.radius = 1
        self.sphere_x = self.center[0] + self.radius * gs.cos(u) * gs.sin(v)
        self.sphere_y = self.center[1] + self.radius * gs.sin(u) * gs.sin(v)
        self.sphere_z = self.center[2] + self.radius * gs.cos(v)

        self.points = []
        if points is not None:
            self.add_points(points)

    @staticmethod
    def set_ax(ax=None):
        if ax is None:
            ax = plt.subplot(111, projection='3d')

        ax_s = AX_SCALE
        plt.setp(ax,
                 xlim=(-ax_s, ax_s),
                 ylim=(-ax_s, ax_s),
                 zlim=(-ax_s, ax_s),
                 xlabel='X', ylabel='Y', zlabel='Z')
        return ax

    def add_points(self, points):
        if not gs.all(S2.belongs(points)):
            raise ValueError('Points do not belong to the sphere.')
        if not isinstance(points, list):
            points = list(points)
        self.points.extend(points)

    def draw(self, ax, **scatter_kwargs):
        ax.plot_wireframe(self.sphere_x,
                          self.sphere_y,
                          self.sphere_z,
                          color="grey", alpha=0.2)
        if self.points:
            self.draw_points(ax, **scatter_kwargs)

    def draw_points(self, ax, points=None, **scatter_kwargs):
        if points is None:
            points = self.points
        points_x = [point[0] for point in points]
        points_y = [point[1] for point in points]
        points_z = [point[2] for point in points]
        ax.scatter(points_x, points_y, points_z, **scatter_kwargs)

        for i_point, point in enumerate(points):
            if 'label' in scatter_kwargs:
                if len(scatter_kwargs['label']) == len(points):
                    ax.text(
                        point[0], point[1], point[2],
                        scatter_kwargs['label'][i_point],
                        size=10, zorder=1, color='k')

    def fibonnaci_points(self, n_points=16000):
        """Spherical Fibonacci point sets yield nearly uniform point
        distributions on the unit sphere."""
        x_vals = []
        y_vals = []
        z_vals = []

        offset = 2. / n_points
        increment = gs.pi * (3. - gs.sqrt(5.))

        for i in range(n_points):
            y = ((i * offset) - 1) + (offset / 2)
            r = gs.sqrt(1 - pow(y, 2))

            phi = ((i + 1) % n_points) * increment

            x = gs.cos(phi) * r
            z = gs.sin(phi) * r

            x_vals.append(x)
            y_vals.append(y)
            z_vals.append(z)

        x_vals = [(self.radius * i) for i in x_vals]
        y_vals = [(self.radius * i) for i in y_vals]
        z_vals = [(self.radius * i) for i in z_vals]

        return gs.array([x_vals, y_vals, z_vals])

    def plot_heatmap(self, ax,
                     scalar_function,
                     n_points=16000,
                     alpha=0.2,
                     cmap='jet'):
        """Plot a heatmap defined by a loss on the sphere."""
        points = self.fibonnaci_points(n_points)
        intensity = gs.array([scalar_function(x) for x in points.T])
        ax.scatter(points[0, :], points[1, :], points[2, :],
                   c=intensity,
                   alpha=alpha,
                   marker='.',
                   cmap=plt.get_cmap(cmap))


class PoincareDisk:
    def __init__(self, points=None, point_type='extrinsic'):
        self.center = gs.array([0., 0.])
        self.points = []
        self.point_type = point_type
        if points is not None:
            self.add_points(points)

    @staticmethod
    def set_ax(ax=None):
        if ax is None:
            ax = plt.subplot()
        ax_s = AX_SCALE
        plt.setp(ax,
                 xlim=(-ax_s, ax_s),
                 ylim=(-ax_s, ax_s),
                 xlabel='X', ylabel='Y')
        return ax

    def add_points(self, points):

        if self.point_type == 'extrinsic':
            if not gs.all(H2.belongs(points)):
                raise ValueError(
                    'Points do not belong to the hyperbolic space.')
            points = self.convert_to_poincare_coordinates(points)

        if not isinstance(points, list):
            points = list(points)

        if gs.all([len(point) == 2 for point in self.points]):
            self.points.extend(points)
        else:
            raise ValueError('Points do not have dimension 2.')

    @staticmethod
    def convert_to_poincare_coordinates(points):
        poincare_coords = points[:, 1:] / (1 + points[:, :1])
        return poincare_coords

    def draw(self, ax, **kwargs):
        circle = plt.Circle((0, 0), radius=1., color='black', fill=False)
        ax.add_artist(circle)
        if len(self.points) > 0:
            if gs.all([len(point) == 2 for point in self.points]):
                points_x = gs.stack(
                    [point[0] for point in self.points], axis=0)
                points_y = gs.stack(
                    [point[1] for point in self.points], axis=0)
                ax.scatter(points_x, points_y, **kwargs)
            else:
                raise ValueError('Points do not have dimension 2.')


class PoincarePolyDisk:
    """Class used to plot points in the Poincare polydisk."""

    def __init__(self, points=None, point_type='ball', n_disks=2):
        self.center = gs.array([0., 0.])
        self.points = []
        self.point_type = point_type
        self.n_disks = n_disks
        if points is not None:
            self.add_points(points)

    @staticmethod
    def set_ax(ax=None):
        """Define the ax parameters."""
        if ax is None:
            ax = plt.subplot()
        ax_s = AX_SCALE
        plt.setp(ax,
                 xlim=(-ax_s, ax_s),
                 ylim=(-ax_s, ax_s),
                 xlabel='X', ylabel='Y')
        return ax

    def add_points(self, points):
        """Add points to draw."""
        if self.point_type == 'extrinsic':
            points = self.convert_to_poincare_coordinates(points)
        if not isinstance(points, list):
            points = list(points)
        self.points.extend(points)

    def clear_points(self):
        """Clear the points to draw."""
        self.points = []

    @staticmethod
    def convert_to_poincare_coordinates(points):
        """Convert points to poincare coordinates."""
        poincare_coords = points[:, 1:] / (1 + points[:, :1])
        return poincare_coords

    def draw(self, ax, **kwargs):
        """Draw."""
        circle = plt.Circle((0, 0), radius=1., color='black', fill=False)
        ax.add_artist(circle)
        points_x = [gs.to_numpy(point[0]) for point in self.points]
        points_y = [gs.to_numpy(point[1]) for point in self.points]
        ax.scatter(points_x, points_y, **kwargs)


class PoincareHalfPlane:
    """Class used to plot points in the Poincare Half Plane."""

    def __init__(self, points=None, point_type='half-space'):
        self.points = []
        self.point_type = point_type
        if points is not None:
            self.add_points(points)

    def add_points(self, points):
        if self.point_type == 'extrinsic':
            if not gs.all(H2.belongs(points)):
                raise ValueError(
                    'Points do not belong to the hyperbolic space '
                    '(extrinsic coordinates)')
            points = self.convert_to_half_plane_coordinates(points)
        elif self.point_type == 'half-space':
            if not gs.all(POINCARE_HALF_PLANE.belongs(points)):
                raise ValueError(
                    'Points do not belong to the hyperbolic space '
                    '(Poincare half plane coordinates).')
        if not isinstance(points, list):
            points = list(points)
        self.points.extend(points)

    def set_ax(self, points, ax=None):
        if ax is None:
            ax = plt.subplot()
        if self.point_type == 'extrinsic':
            points = self.convert_to_half_plane_coordinates(points)
        plt.setp(ax, xlabel='X', ylabel='Y')
        return ax

    @staticmethod
    def convert_to_half_plane_coordinates(points):
        disk_coords = points[:, 1:] / (1 + points[:, :1])
        disk_x = disk_coords[:, 0]
        disk_y = disk_coords[:, 1]

        denominator = (disk_x ** 2 + (1 - disk_y) ** 2)
        coords_0 = gs.expand_dims(2 * disk_x / denominator, axis=1)
        coords_1 = gs.expand_dims(
            (1 - disk_x ** 2 - disk_y ** 2) / denominator, axis=1)

        half_plane_coords = gs.concatenate(
            [coords_0, coords_1], axis=1)
        return half_plane_coords

    def draw(self, ax, **kwargs):
        points_x = [gs.to_numpy(point[0]) for point in self.points]
        points_y = [gs.to_numpy(point[1]) for point in self.points]
        ax.scatter(points_x, points_y, **kwargs)


class KleinDisk:
    def __init__(self, points=None):
        self.center = gs.array([0., 0.])
        self.points = []
        if points is not None:
            self.add_points(points)

    @staticmethod
    def set_ax(ax=None):
        if ax is None:
            ax = plt.subplot()
        ax_s = AX_SCALE
        plt.setp(ax,
                 xlim=(-ax_s, ax_s),
                 ylim=(-ax_s, ax_s),
                 xlabel='X', ylabel='Y')
        return ax

    def add_points(self, points):
        if not gs.all(H2.belongs(points)):
            raise ValueError(
                'Points do not belong to the hyperbolic space.')
        points = self.convert_to_klein_coordinates(points)
        if not isinstance(points, list):
            points = list(points)
        self.points.extend(points)

    @staticmethod
    def convert_to_klein_coordinates(points):
        poincare_coords = points[:, 1:] / (1 + points[:, :1])
        poincare_radius = gs.linalg.norm(
            poincare_coords, axis=1)
        poincare_angle = gs.arctan2(
            poincare_coords[:, 1], poincare_coords[:, 0])

        klein_radius = 2 * poincare_radius / (1 + poincare_radius ** 2)
        klein_angle = poincare_angle

        coords_0 = gs.expand_dims(
            klein_radius * gs.cos(klein_angle), axis=1)
        coords_1 = gs.expand_dims(
            klein_radius * gs.sin(klein_angle), axis=1)
        klein_coords = gs.concatenate([coords_0, coords_1], axis=1)
        return klein_coords

    def draw(self, ax, **kwargs):
        circle = plt.Circle((0, 0), radius=1., color='black', fill=False)
        ax.add_artist(circle)
        points_x = [gs.to_numpy(point[0]) for point in self.points]
        points_y = [gs.to_numpy(point[1]) for point in self.points]
        ax.scatter(points_x, points_y, **kwargs)


class SpecialEuclidean2:
    """Class used to plot points in the 2d special euclidean group."""

    def __init__(self, points=None, point_type='matrix'):
        self.points = []
        self.point_type = point_type
        if points is not None:
            self.add_points(points)

    @staticmethod
    def set_ax(ax=None, x_lim=None, y_lim=None):
        if ax is None:
            ax = plt.subplot()
        if x_lim is not None:
            ax.set_xlim(x_lim)
        if y_lim is not None:
            ax.set_ylim(y_lim)
        return ax

    def add_points(self, points):
        if self.point_type == 'vector':
            points = SE2_VECT.matrix_from_vector(points)
        if not gs.all(SE2_GROUP.belongs(points)):
            raise ValueError(
                'Points do not belong to SE2.')
        if not isinstance(points, list):
            points = list(points)
        self.points.extend(points)

    def draw(self, ax, **kwargs):
        points = gs.array(self.points)
        translation = points[..., :2, 2]
        frame_1 = points[:, :2, 0]
        frame_2 = points[:, :2, 1]
        ax.quiver(translation[:, 0], translation[:, 1], frame_1[:, 0],
                  frame_1[:, 1], width=0.005, color='b')
        ax.quiver(translation[:, 0], translation[:, 1], frame_2[:, 0],
                  frame_2[:, 1], width=0.005, color='r')
        ax.scatter(translation[:, 0], translation[:, 1], s=16, **kwargs)


def convert_to_trihedron(point, space=None):
    """Transform a rigid point into a trihedron.

    Transform a rigid point
    into a trihedron s.t.:
    - the trihedron's base point is the translation of the origin
    of R^3 by the translation part of point,
    - the trihedron's orientation is the rotation of the canonical basis
    of R^3 by the rotation part of point.
    """
    point = gs.to_ndarray(point, to_ndim=2)
    n_points, _ = point.shape

    dim_rotations = SO3_GROUP.dim

    if space == 'SE3_GROUP':
        rot_vec = point[:, :dim_rotations]
        translation = point[:, dim_rotations:]
    elif space == 'SO3_GROUP':
        rot_vec = point
        translation = gs.zeros((n_points, 3))
    else:
        raise NotImplementedError(
            'Trihedrons are only implemented for SO(3) and SE(3).')

    rot_mat = SO3_GROUP.matrix_from_rotation_vector(rot_vec)
    rot_mat = SO3_GROUP.projection(rot_mat)
    basis_vec_1 = gs.array([1., 0., 0.])
    basis_vec_2 = gs.array([0., 1., 0.])
    basis_vec_3 = gs.array([0., 0., 1.])

    trihedrons = []
    for i in range(n_points):
        trihedron_vec_1 = gs.dot(rot_mat[i], basis_vec_1)
        trihedron_vec_2 = gs.dot(rot_mat[i], basis_vec_2)
        trihedron_vec_3 = gs.dot(rot_mat[i], basis_vec_3)
        trihedron = Trihedron(translation[i],
                              trihedron_vec_1,
                              trihedron_vec_2,
                              trihedron_vec_3)
        trihedrons.append(trihedron)
    return trihedrons


def plot(points, ax=None, space=None,
         point_type=None, **point_draw_kwargs):
    """Plot points in one of the implemented manifolds.

    The implemented manifolds are:
    - the special orthogonal group SO(3)
    - the special Euclidean group SE(3)
    - the circle S1 and the sphere S2
    - the hyperbolic plane (the Poincare disk, the Poincare
      half plane and the Klein disk)
    - the Poincare polydisk

    Parameters
    ----------
    points : array-like, shape=[..., dim]
        Points to be plotted.
    space: str, optional, {'SO3_GROUP', 'SE3_GROUP', 'S1', 'S2',
        'H2_poincare_disk', 'H2_poincare_half_plane', 'H2_klein_disk',
        'poincare_polydisk'}
    point_type: str, optional, {'extrinsic', 'ball', 'half-space'}
    """
    if space not in IMPLEMENTED:
        raise NotImplementedError(
            'The plot function is not implemented'
            ' for space {}. The spaces available for visualization'
            ' are: {}.'.format(space, IMPLEMENTED))

    if points is None:
        raise ValueError("No points given for plotting.")

    if points.ndim < 2:
        points = gs.expand_dims(points, 0)

    if space in ('SO3_GROUP', 'SE3_GROUP'):
        if ax is None:
            ax = plt.subplot(111, projection='3d')
        if space == 'SE3_GROUP':
            ax_s = AX_SCALE * gs.amax(gs.abs(points[:, 3:6]))
        elif space == 'SO3_GROUP':
            ax_s = AX_SCALE * gs.amax(gs.abs(points[:, :3]))
        ax_s = float(ax_s)
        bounds = (-ax_s, ax_s)
        plt.setp(ax,
                 xlim=bounds,
                 ylim=bounds,
                 zlim=bounds,
                 xlabel='X', ylabel='Y', zlabel='Z')
        trihedrons = convert_to_trihedron(points, space=space)
        for t in trihedrons:
            t.draw(ax, **point_draw_kwargs)

    elif space == 'S1':
        circle = Circle()
        ax = circle.set_ax(ax=ax)
        circle.add_points(points)
        circle.draw(ax, **point_draw_kwargs)

    elif space == 'S2':
        sphere = Sphere()
        ax = sphere.set_ax(ax=ax)
        sphere.add_points(points)
        sphere.draw(ax, **point_draw_kwargs)

    elif space == 'H2_poincare_disk':
        if point_type is None:
            point_type = 'extrinsic'
        poincare_disk = PoincareDisk(point_type=point_type)
        ax = poincare_disk.set_ax(ax=ax)
        poincare_disk.add_points(points)
        poincare_disk.draw(ax, **point_draw_kwargs)
        plt.axis('off')

    elif space == 'poincare_polydisk':
        if point_type is None:
            point_type = 'extrinsic'
        n_disks = points.shape[1]
        poincare_poly_disk = PoincarePolyDisk(point_type=point_type,
                                              n_disks=n_disks)
        n_columns = int(gs.ceil(n_disks ** 0.5))
        n_rows = int(gs.ceil(n_disks / n_columns))

        axis_list = []

        for i_disk in range(n_disks):
            axis_list.append(ax.add_subplot(n_rows, n_columns, i_disk + 1))

        for i_disk, one_ax in enumerate(axis_list):
            ax = poincare_poly_disk.set_ax(ax=one_ax)
            poincare_poly_disk.clear_points()
            poincare_poly_disk.add_points(points[:, i_disk, ...])
            poincare_poly_disk.draw(ax, **point_draw_kwargs)

    elif space == 'H2_poincare_half_plane':
        if point_type is None:
            point_type = 'half-space'
        poincare_half_plane = PoincareHalfPlane(point_type=point_type)
        ax = poincare_half_plane.set_ax(points=points, ax=ax)
        poincare_half_plane.add_points(points)
        poincare_half_plane.draw(ax, **point_draw_kwargs)

    elif space == 'H2_klein_disk':
        klein_disk = KleinDisk()
        ax = klein_disk.set_ax(ax=ax)
        klein_disk.add_points(points)
        klein_disk.draw(ax, **point_draw_kwargs)

    elif space == 'SE2_GROUP':
        plane = SpecialEuclidean2()
        ax = plane.set_ax(ax=ax)
        plane.add_points(points)
        plane.draw(ax, **point_draw_kwargs)

    return ax


class DataArrow:
    """Arrow class for pointing from some data coordinates to others."""

    def __init__(self, fig):
        self.fig = fig

    def draw(self, x_from, y_from, x_to, y_to):
        """
        Draw the arrow in data coordinates.

        :param x_from: x coordinate at arrow base
        :param y_from: y coordinate at arrow base
        :param x_to: x coordinate at arrow head
        :param y_to: y coordinate at arrow head
        """
        fig_trans = self.fig.transFigure.inverted()
        coord_from = fig_trans.transform(
            self.fig.axes[0].transData.transform(
                (x_from, y_from)))
        coord_to = fig_trans.transform(
            self.fig.axes[0].transData.transform(
                (x_to, y_to)))
        arrow = matplotlib.patches.FancyArrowPatch(
            coord_from,
            coord_to,
            transform=self.fig.transFigure,
            fc="k",
            connectionstyle="arc3,rad=0.",
            arrowstyle='fancy',
            alpha=1.,
            mutation_scale=5.)
        self.fig.patches.append(arrow)


class Ellipsis2D:
    """Plotting class for ellipses representing SPD matrices in 2D."""

    def __init__(self):
        self.fig = plt.figure()
        spec = gridspec.GridSpec(ncols=1, nrows=1, figure=self.fig)
        self.fig.add_subplot(spec[0, 0])
        self.colors = ['r', 'g', 'b', 'xkcd:camel', 'k']
        self.colors_alt = ['xkcd:burgundy', 'olive', 'cyan', 'xkcd:mud brown']
        nice_matplotlib()

    def draw(self, data_point, **kwargs):
        """Draw the ellipsis."""
        X, Y, x, y = self.compute_coordinates(data_point)
        self.fig.axes[0].plot(X, Y, **kwargs)
        return x, y

    @staticmethod
    def compute_coordinates(point):
        """
        Compute the ellipsis coordinates from 2D SPD matrix.

        :param point: array-like, shape = [2, 2]: SPD matrix.
        :return:
        X: array-like, shape = [n_steps,];
        Y: array-like, shape = [n_steps,];
        X and Y coordinates.
        """
        w, vr = gs.linalg.eigh(point)
        w = w + EPS
        n_steps = 100

        [e1, e2] = w
        x0, y0 = 0, 0
<<<<<<< HEAD
        n = vr.shape[0]
        angle = SpecialOrthogonal(n).angle_of_rot2(vr)
=======
        angle = SpecialOrthogonal(2, 'vector').rotation_vector_from_matrix(vr)
>>>>>>> a3ea21c4
        c, s = gs.cos(angle), gs.sin(angle)
        the = gs.linspace(0, 2 * gs.pi, n_steps)
        X = e1 * gs.cos(the) * c - s * e2 * gs.sin(the) + x0
        y = e1 * gs.cos(the) * s + c * e2 * gs.sin(the) + y0
        return X, y, X[n_steps // 4], y[n_steps // 4]

    @staticmethod
    def plot():
        """Plot final plot."""
        plt.legend(loc='best')
        plt.show()<|MERGE_RESOLUTION|>--- conflicted
+++ resolved
@@ -31,11 +31,7 @@
 
 
 def nice_matplotlib():
-<<<<<<< HEAD
     """Enable nice plotting syle."""
-=======
-    """Wrapper function for nice plotting style."""
->>>>>>> a3ea21c4
     plt.style.use('seaborn')
     fontsize = 15
     matplotlib.rc('font', size=fontsize)
@@ -737,12 +733,7 @@
 
         [e1, e2] = w
         x0, y0 = 0, 0
-<<<<<<< HEAD
-        n = vr.shape[0]
-        angle = SpecialOrthogonal(n).angle_of_rot2(vr)
-=======
         angle = SpecialOrthogonal(2, 'vector').rotation_vector_from_matrix(vr)
->>>>>>> a3ea21c4
         c, s = gs.cos(angle), gs.sin(angle)
         the = gs.linspace(0, 2 * gs.pi, n_steps)
         X = e1 * gs.cos(the) * c - s * e2 * gs.sin(the) + x0
