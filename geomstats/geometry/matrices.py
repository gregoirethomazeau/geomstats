--- conflicted
+++ resolved
@@ -150,30 +150,22 @@
         """
         return 1 / 2 * (mat + cls.transpose(mat))
 
-<<<<<<< HEAD
-    def random_uniform(self, n_samples=1):
+    def random_uniform(self, n_samples=1, bound=1.):
         """Generate n samples from a uniform distribution.
-
-        Each entry in the matrix is drawn from a uniform distribution with
-        support [0,1]
-
+        
         Parameters
         ----------
         n_samples : int
-            amount of samples to generate
-
-        Returns
-        -------
-        point : random points
-        """
-        point = gs.random.rand(n_samples, self.m, self.n)
-=======
-    def random_uniform(self, n_samples=1, bound=1.):
-        """Generate n samples from a uniform distribution."""
+            Number of samples to generate.
+
+        Returns
+        -------
+        point : array-like
+            Point sampled.
+        """
         m, n = self.m, self.n
         size = (n_samples, m, n) if n_samples != 1 else (m, n)
         point = bound * (gs.random.rand(*size) - 0.5)
->>>>>>> 7c2065f3
         return point
 
     @classmethod
@@ -204,7 +196,6 @@
             signature=(dimension, 0, 0))
 
     def inner_product(self, tangent_vec_a, tangent_vec_b, base_point=None):
-<<<<<<< HEAD
         """Compute Frobenius inner product of two tan vecs at `base_point`.
 
         Parameters
@@ -218,20 +209,6 @@
         -------
         inner_prod : the Frobenius inner product of a and b
         """
-        tangent_vec_a = gs.to_ndarray(tangent_vec_a, to_ndim=3)
-        n_tangent_vecs_a, _, _ = tangent_vec_a.shape
-
-        tangent_vec_b = gs.to_ndarray(tangent_vec_b, to_ndim=3)
-        n_tangent_vecs_b, _, _ = tangent_vec_b.shape
-
-        assert n_tangent_vecs_a == n_tangent_vecs_b
-
-        inner_prod = gs.einsum("nij,nij->n", tangent_vec_a, tangent_vec_b)
-        inner_prod = gs.to_ndarray(inner_prod, to_ndim=1)
-        inner_prod = gs.to_ndarray(inner_prod, to_ndim=2, axis=1)
-=======
-        """Compute Frobenius inner product of two tan vecs at `base_point`."""
         inner_prod = gs.einsum(
             '...ij,...ij->...', tangent_vec_a, tangent_vec_b)
->>>>>>> 7c2065f3
         return inner_prod