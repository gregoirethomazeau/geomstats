--- conflicted
+++ resolved
@@ -1,11 +1,7 @@
 """Euclidean space."""
 
 import geomstats.backend as gs
-<<<<<<< HEAD
-from geomstats.geometry.manifold import Manifold, AbstractManifoldFactory
-=======
 from geomstats.geometry.manifold import AbstractManifoldFactory, Manifold
->>>>>>> a33e06fb
 from geomstats.geometry.riemannian_metric import RiemannianMetric
 
 
@@ -107,11 +103,7 @@
 
 
 class EuclidienManifoldFactory(AbstractManifoldFactory):
-<<<<<<< HEAD
-    """Factory for Euclidien Manifold """
-=======
     """Factory for Euclidien Manifold."""
->>>>>>> a33e06fb
 
 
 @EuclidienManifoldFactory.registerMetric()
