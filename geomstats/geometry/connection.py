"""Affine connections."""

from scipy.optimize import minimize

import geomstats.backend as gs
import geomstats.errors
import geomstats.vectorization
from geomstats.integrator import integrate


N_STEPS = 10
EPSILON = 1e-3


class Connection:
    r"""Class for affine connections.

    Parameters
    ----------
    dim : int
        Dimension of the underlying manifold.
    default_point_type : str, {\'vector\', \'matrix\'}
        Point type.
        Optional, default: \'vector\'.
    default_coords_type : str, {\'intrinsic\', \'extrinsic\', etc}
        Coordinate type.
        Optional, default: \'intrinsic\'.
    """

    def __init__(
            self, dim, default_point_type='vector',
            default_coords_type='intrinsic'):
        geomstats.errors.check_integer(dim, 'dim')
        geomstats.errors.check_parameter_accepted_values(
            default_point_type, 'default_point_type', ['vector', 'matrix'])

        self.dim = dim
        self.default_point_type = default_point_type
        self.default_coords_type = default_coords_type

    def christoffels(self, base_point):
        """Christoffel symbols associated with the connection.

        Parameters
        ----------
        base_point : array-like, shape=[..., dim]
            Point on the manifold.

        Returns
        -------
        gamma : array-like, shape=[..., dim, dim, dim]
            Christoffel symbols, with the contravariant index on
            the first dimension.
        """
        raise NotImplementedError(
            'The Christoffel symbols are not implemented.')

    def connection(self, tangent_vec_a, tangent_vec_b, base_point):
        """Covariant derivative.

        Connection applied to `tangent_vector_b` in the direction of
        `tangent_vector_a`, both tangent at `base_point`.

        Parameters
        ----------
        tangent_vec_a : array-like, shape=[..., dim]
            Tangent vector at base point.
        tangent_vec_b : array-like, shape=[..., dim]
            Tangent vector at base point.
        base_point : array-like, shape=[..., dim]
            Point on the manifold.
        """
        raise NotImplementedError(
            'connection is not implemented.')

    def geodesic_equation(self, position, velocity):
        """Compute the geodesic ODE associated with the connection.

        Parameters
        ----------
        velocity : array-like, shape=[..., dim]
            Tangent vector at the position.
        position : array-like, shape=[..., dim]
            Point on the manifold, the position at which to compute the
            geodesic ODE.

        Returns
        -------
        geodesic_ode : array-like, shape=[..., dim]
            Value of the vector field to be integrated at position.
        """
        gamma = self.christoffels(position)
        equation = gs.einsum(
            '...kij,...i->...kj', gamma, velocity)
        equation = - gs.einsum(
            '...kj,...j->...k', equation, velocity)
        return velocity, equation

    def exp(self, tangent_vec, base_point, n_steps=N_STEPS, step='euler',
            point_type=None, **kwargs):
        """Exponential map associated to the affine connection.

        Exponential map at base_point of tangent_vec computed by integration
        of the geodesic equation (initial value problem), using the
        christoffel symbols.

        Parameters
        ----------
        tangent_vec : array-like, shape=[..., dim]
            Tangent vector at the base point.
        base_point : array-like, shape=[..., dim]
            Point on the manifold.
        n_steps : int
            Number of discrete time steps to take in the integration.
            Optional, default: N_STEPS.
        step : str, {'euler', 'rk4'}
            The numerical scheme to use for integration.
            Optional, default: 'euler'.
        point_type : str, {'vector', 'matrix'}
            Type of representation used for points.
            Optional, default: None.

        Returns
        -------
        exp : array-like, shape=[..., dim]
            Point on the manifold.
        """
        initial_state = (base_point, tangent_vec)
        flow, _ = integrate(self.geodesic_equation, initial_state,
                            n_steps=n_steps, step=step)

        exp = flow[-1]
        return exp

    def log(self, point, base_point, n_steps=N_STEPS, step='euler',
            max_iter=25, verbose=False, tol=1e-6):
        """Compute logarithm map associated to the affine connection.

        Solve the boundary value problem associated to the geodesic equation
        using the Christoffel symbols and conjugate gradient descent.

        Parameters
        ----------
        point : array-like, shape=[..., dim]
            Point on the manifold.
        base_point : array-like, shape=[..., dim]
            Point on the manifold.
        n_steps : int
            Number of discrete time steps to take in the integration.
            Optional, default: N_STEPS.
        step : str, {'euler', 'rk4'}
            Numerical scheme to use for integration.
            Optional, default: 'euler'.
        max_iter
        verbose
        tol

        Returns
        -------
        tangent_vec : array-like, shape=[..., dim]
            Tangent vector at the base point.
        """
<<<<<<< HEAD
=======
        max_shape = point.shape if point.ndim == 3 else base_point.shape

>>>>>>> 544debcf
        def objective(velocity):
            """Define the objective function."""
            velocity = gs.array(velocity)
            velocity = gs.cast(velocity, dtype=base_point.dtype)
<<<<<<< HEAD
            velocity = gs.reshape(velocity, base_point.shape)
            delta = self.exp(velocity, base_point, n_steps, step) - point
            loss = 1. / self.dim * gs.sum(delta ** 2, axis=-1)
            return gs.sum(loss)

        objective_with_grad = gs.autograd.value_and_grad(objective)
        tangent_vec = gs.random.rand(*gs.flatten(base_point).shape)
=======
            velocity = gs.reshape(velocity, max_shape)
            delta = self.exp(velocity, base_point, n_steps, step) - point
            return gs.sum(delta ** 2)

        objective_with_grad = gs.autograd.value_and_grad(objective)
        tangent_vec = gs.flatten(gs.random.rand(*max_shape))
>>>>>>> 544debcf
        res = minimize(
            objective_with_grad, tangent_vec, method='L-BFGS-B', jac=True,
            options={'disp': verbose, 'maxiter': max_iter}, tol=tol)

        tangent_vec = gs.array(res.x)
<<<<<<< HEAD
        tangent_vec = gs.reshape(tangent_vec, base_point.shape)
=======
        tangent_vec = gs.reshape(tangent_vec, max_shape)
        tangent_vec = gs.cast(tangent_vec, dtype=base_point.dtype)
>>>>>>> 544debcf
        return tangent_vec

    def _pole_ladder_step(self, base_point, next_point, base_shoot,
                          return_geodesics=False, **kwargs):
        """Compute one Pole Ladder step.

        One step of pole ladder scheme [LP2013a]_ using the geodesic to
        transport along as main_geodesic of the parallelogram.

        Parameters
        ----------
        base_point : array-like, shape=[..., dim]
            Point on the manifold, from which to transport.
        next_point : array-like, shape=[..., dim]
            Point on the manifold, to transport to.
        base_shoot : array-like, shape=[..., dim]
            Point on the manifold, end point of the geodesics starting
            from the base point with initial speed to be transported.
        return_geodesics : bool, optional (defaults to False)
            Whether to return the geodesics of the
            construction.

        Returns
        -------
        next_step : dict of array-like and callable with following keys:
            next_tangent_vec : array-like, shape=[..., dim]
                Tangent vector at end point.
            end_point : array-like, shape=[..., dim]
                Point on the manifold, closes the geodesic parallelogram of the
                construction.
            geodesics : list of callable, len=3 (only if
            `return_geodesics=True`)
                Three geodesics of the construction.

        References
        ----------
        .. [LP2013a] Marco Lorenzi, Xavier Pennec. Efficient Parallel Transport
         of Deformations in Time Series of Images: from Schild's to
         Pole Ladder. Journal of Mathematical Imaging and Vision, Springer
         Verlag, 2013,50 (1-2), pp.5-17. ⟨10.1007/s10851-013-0470-3⟩
        """
        mid_tangent_vector_to_shoot = 1. / 2. * self.log(
            base_point=base_point,
            point=next_point, **kwargs)

        mid_point = self.exp(
            base_point=base_point,
            tangent_vec=mid_tangent_vector_to_shoot, **kwargs)

        tangent_vector_to_shoot = - self.log(
            base_point=mid_point,
            point=base_shoot, **kwargs)

        end_shoot = self.exp(
            base_point=mid_point,
            tangent_vec=tangent_vector_to_shoot, **kwargs)

        geodesics = []
        if return_geodesics:
            main_geodesic = self.geodesic(
                initial_point=base_point,
                end_point=next_point)
            diagonal = self.geodesic(
                initial_point=mid_point,
                end_point=base_shoot)
            final_geodesic = self.geodesic(
                initial_point=next_point,
                end_point=end_shoot)
            geodesics = [main_geodesic, diagonal, final_geodesic]
        return {'geodesics': geodesics,
                'end_point': end_shoot}

    def _schild_ladder_step(self, base_point, next_point, base_shoot,
                            return_geodesics=False, **kwargs):
        """Compute one Schild's Ladder step.

        One step of the Schild's ladder scheme [LP2013a]_ using the geodesic to
        transport along as one side of the parallelogram.

        Parameters
        ----------
        base_point : array-like, shape=[..., dim]
            Point on the manifold, from which to transport.
        next_point : array-like, shape=[..., dim]
            Point on the manifold, to transport to.
        base_shoot : array-like, shape=[..., dim]
            Point on the manifold, end point of the geodesics starting
            from the base point with initial speed to be transported.
        return_geodesics : bool
            Whether to return points computed along each geodesic of the
            construction.
            Optional, default: False.

        Returns
        -------
        transported_tangent_vector : array-like, shape=[..., dim]
            Tangent vector at end point.
        end_point : array-like, shape=[..., dim]
            Point on the manifold, closes the geodesic parallelogram of the
            construction.

        References
        ----------
        .. [LP2013a] Marco Lorenzi, Xavier Pennec. Efficient Parallel Transport
         of Deformations in Time Series of Images: from Schild's to
         Pole Ladder. Journal of Mathematical Imaging and Vision, Springer
         Verlag, 2013,50 (1-2), pp.5-17. ⟨10.1007/s10851-013-0470-3⟩
        """
        mid_tangent_vector_to_shoot = 1. / 2. * self.log(
            base_point=base_shoot,
            point=next_point, **kwargs)

        mid_point = self.exp(
            base_point=base_shoot,
            tangent_vec=mid_tangent_vector_to_shoot, **kwargs)

        tangent_vector_to_shoot = - self.log(
            base_point=mid_point,
            point=base_point, **kwargs)

        end_shoot = self.exp(
            base_point=mid_point,
            tangent_vec=tangent_vector_to_shoot, **kwargs)

        geodesics = []
        if return_geodesics:
            main_geodesic = self.geodesic(
                initial_point=base_point,
                end_point=next_point)
            diagonal = self.geodesic(
                initial_point=base_point,
                end_point=end_shoot)
            second_diagonal = self.geodesic(
                initial_point=base_shoot,
                end_point=next_point)
            final_geodesic = self.geodesic(
                initial_point=next_point,
                end_point=end_shoot)
            geodesics = [
                main_geodesic,
                diagonal,
                second_diagonal,
                final_geodesic]
        return {'geodesics': geodesics,
                'end_point': end_shoot}

    def ladder_parallel_transport(
            self, tangent_vec_a, tangent_vec_b, base_point, n_rungs=1,
            scheme='pole', alpha=1, **single_step_kwargs):
        """Approximate parallel transport using the pole ladder scheme.

        Approximate Parallel transport using either the pole ladder or the
        Schild's ladder scheme [LP2013b]_. Pole ladder is exact in symmetric
        spaces [GJSP2019]_ while Schild's ladder is a first order
        approximation. Both schemes are available any affine connection
        manifolds whose exponential and logarithm maps are implemented.
        `tangent_vec_a` is transported along the geodesic starting
        at the base_point with initial tangent vector `tangent_vec_b`.

        Parameters
        ----------
        tangent_vec_a : array-like, shape=[..., dim]
            Tangent vector at base point to transport.
        tangent_vec_b : array-like, shape=[..., dim]
            Tangent vector at base point, initial speed of the geodesic along
            which to transport.
        base_point : array-like, shape=[..., dim]
            Point on the manifold, initial position of the geodesic along
            which to transport.
        n_rungs : int
            Number of steps of the ladder.
            Optional, default: 1.
        scheme : str, {'pole', 'schild'}
            The scheme to use for the construction of the ladder at each step.
            Optional, default: 'pole'.
        alpha : float
            Exponent for the scaling of the vector to transport. Must be
            greater or equal to 1, 2 is optimal. See [GP2020]_.
            Optional, default: 2
        **single_step_kwargs : keyword arguments for the step functions

        Returns
        -------
        ladder : dict of array-like and callable with following keys
            transported_tangent_vector : array-like, shape=[..., dim]
                Approximation of the parallel transport of tangent vector a.
            trajectory : list of list of callable, len=n_steps
                List of lists containing the geodesics of the
                construction, only if `return_geodesics=True` in the step
                function. The geodesics are methods of the class connection.

        References
        ----------
        .. [LP2013b] Marco Lorenzi, Xavier Pennec. Efficient Parallel Transpor
          of Deformations in Time Series of Images: from Schild's to
          Pole Ladder.Journal of Mathematical Imaging and Vision, Springer
          Verlag, 2013, 50 (1-2), pp.5-17. ⟨10.1007/s10851-013-0470-3⟩

        .. [GP2020] Nicolas Guigui, Xavier Pennec. Numerical Accuracy of
        Ladder Schemes for Parallel Transport on Manifolds. 2020.
        ⟨hal-02894783⟩
        """
        geomstats.errors.check_integer(n_rungs, 'n_rungs')
        if alpha < 1:
            raise ValueError('alpha must be greater or equal to one')
        current_point = base_point
        next_tangent_vec = tangent_vec_a / (n_rungs ** alpha)
        methods = {'pole': self._pole_ladder_step,
                   'schild': self._schild_ladder_step}
        single_step = methods[scheme]
        base_shoot = self.exp(
            base_point=current_point, tangent_vec=next_tangent_vec)
        trajectory = []
        for i_point in range(n_rungs):
            frac_tan_vector_b = (i_point + 1) / n_rungs * tangent_vec_b
            next_point = self.exp(
                base_point=base_point, tangent_vec=frac_tan_vector_b)
            next_step = single_step(
                base_point=current_point,
                next_point=next_point,
                base_shoot=base_shoot,
                **single_step_kwargs)
            current_point = next_point
            base_shoot = next_step['end_point']
            trajectory.append(next_step['geodesics'])
        transported_tangent_vec = self.log(base_shoot, current_point)
        if n_rungs % 2 == 1 and scheme == 'pole':
            transported_tangent_vec *= -1.
        transported_tangent_vec *= n_rungs ** alpha
        return {'transported_tangent_vec': transported_tangent_vec,
                'end_point': current_point,
                'trajectory': trajectory}

    def riemannian_curvature(self, base_point):
        """Compute Riemannian curvature tensor associated with the connection.

        Parameters
        ----------
        base_point: array-like, shape=[..., dim]
            Point on the manifold.
        """
        raise NotImplementedError(
            'The Riemannian curvature tensor is not implemented.')

    def geodesic(self, initial_point,
                 end_point=None, initial_tangent_vec=None,
                 point_type=None):
        """Generate parameterized function for the geodesic curve.

        Geodesic curve defined by either:
        - an initial point and an initial tangent vector,
        - an initial point and an end point.

        Parameters
        ----------
        initial_point : array-like, shape=[..., dim]
            Point on the manifold, initial point of the geodesic.
        end_point : array-like, shape=[..., dim], optional
            Point on the manifold, end point of the geodesic. If None,
            an initial tangent vector must be given.
        initial_tangent_vec : array-like, shape=[..., dim],
            Tangent vector at base point, the initial speed of the geodesics.
            Optional, default: None.
            If None, an end point must be given and a logarithm is computed.
        point_type : str, {'vector', 'matrix'}
            Point type.
            Optional, default: 'vector'.

        Returns
        -------
        path : callable
            Time parameterized geodesic curve. If a batch of initial
            conditions is passed, the output array's first dimension
            represents time, and the second corresponds to the different
            initial conditions.
        """
        if point_type is None:
            point_type = self.default_point_type
        geomstats.errors.check_parameter_accepted_values(
            point_type, 'point_type', ['vector', 'matrix'])

        if end_point is None and initial_tangent_vec is None:
            raise ValueError('Specify an end point or an initial tangent '
                             'vector to define the geodesic.')
        if end_point is not None:
            shooting_tangent_vec = self.log(
                point=end_point, base_point=initial_point)
            if initial_tangent_vec is not None:
                if not gs.allclose(shooting_tangent_vec, initial_tangent_vec):
                    raise RuntimeError(
                        'The shooting tangent vector is too'
                        ' far from the input initial tangent vector.')
            initial_tangent_vec = shooting_tangent_vec

        if point_type == 'vector':
            initial_point = gs.to_ndarray(initial_point, to_ndim=2)
            initial_tangent_vec = gs.to_ndarray(
                initial_tangent_vec, to_ndim=2)

        else:
            initial_point = gs.to_ndarray(initial_point, to_ndim=3)
            initial_tangent_vec = gs.to_ndarray(
                initial_tangent_vec, to_ndim=3)
        n_initial_conditions = initial_tangent_vec.shape[0]

        def path(t):
            """Generate parameterized function for geodesic curve.

            Parameters
            ----------
            t : array-like, shape=[n_points,]
                Times at which to compute points of the geodesics.
            """
            t = gs.array(t, gs.float32)
            t = gs.to_ndarray(t, to_ndim=1)
            if point_type == 'vector':
                tangent_vecs = gs.einsum(
                    'i,...k->...ik', t, initial_tangent_vec)
            else:
                tangent_vecs = gs.einsum(
                    'i,...kl->...ikl', t, initial_tangent_vec)

            points_at_time_t = [
                self.exp(tv, pt) for tv,
                pt in zip(tangent_vecs, initial_point)]
            points_at_time_t = gs.stack(points_at_time_t, axis=1)

            return points_at_time_t[:, 0] if n_initial_conditions == 1 else \
                points_at_time_t
        return path

    def torsion(self, base_point):
        """Compute torsion tensor associated with the connection.

        Parameters
        ----------
        base_point: array-like, shape=[..., dim]
            Point on the manifold.
        """
        raise NotImplementedError(
            'The torsion tensor is not implemented.')<|MERGE_RESOLUTION|>--- conflicted
+++ resolved
@@ -160,42 +160,25 @@
         tangent_vec : array-like, shape=[..., dim]
             Tangent vector at the base point.
         """
-<<<<<<< HEAD
-=======
         max_shape = point.shape if point.ndim == 3 else base_point.shape
 
->>>>>>> 544debcf
         def objective(velocity):
             """Define the objective function."""
             velocity = gs.array(velocity)
             velocity = gs.cast(velocity, dtype=base_point.dtype)
-<<<<<<< HEAD
-            velocity = gs.reshape(velocity, base_point.shape)
-            delta = self.exp(velocity, base_point, n_steps, step) - point
-            loss = 1. / self.dim * gs.sum(delta ** 2, axis=-1)
-            return gs.sum(loss)
-
-        objective_with_grad = gs.autograd.value_and_grad(objective)
-        tangent_vec = gs.random.rand(*gs.flatten(base_point).shape)
-=======
             velocity = gs.reshape(velocity, max_shape)
             delta = self.exp(velocity, base_point, n_steps, step) - point
             return gs.sum(delta ** 2)
 
         objective_with_grad = gs.autograd.value_and_grad(objective)
         tangent_vec = gs.flatten(gs.random.rand(*max_shape))
->>>>>>> 544debcf
         res = minimize(
             objective_with_grad, tangent_vec, method='L-BFGS-B', jac=True,
             options={'disp': verbose, 'maxiter': max_iter}, tol=tol)
 
         tangent_vec = gs.array(res.x)
-<<<<<<< HEAD
-        tangent_vec = gs.reshape(tangent_vec, base_point.shape)
-=======
         tangent_vec = gs.reshape(tangent_vec, max_shape)
         tangent_vec = gs.cast(tangent_vec, dtype=base_point.dtype)
->>>>>>> 544debcf
         return tangent_vec
 
     def _pole_ladder_step(self, base_point, next_point, base_shoot,
