--- conflicted
+++ resolved
@@ -52,7 +52,6 @@
         self.metric =\
             HyperboloidMetric(self.dim, self.coords_type, self.scale)
 
-<<<<<<< HEAD
     def random_point(self, n_samples=1, bound=1.):
         return self.hyperbolic.random_point(n_samples=n_samples, bound=bound)
     
@@ -70,10 +69,7 @@
                                                     from_coordinates_system=from_coordinates_system,
                                                     to_coordinates_system=to_coordinates_system)
 
-    def belongs(self, point, tolerance=TOLERANCE):
-=======
     def belongs(self, point, atol=gs.atol):
->>>>>>> eb1716ee
         """Test if a point belongs to the hyperbolic space.
 
         Test if a point belongs to the hyperbolic space in
