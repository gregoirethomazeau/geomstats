"""The manifold of symmetric positive definite (SPD) matrices."""

import math

import geomstats.backend as gs
import geomstats.vectorization
from geomstats.geometry.general_linear import GeneralLinear
from geomstats.geometry.matrices import Matrices
from geomstats.geometry.riemannian_metric import RiemannianMetric
from geomstats.geometry.symmetric_matrices import SymmetricMatrices


<<<<<<< HEAD

=======
>>>>>>> a33e06fb
class SPDMatrices(SymmetricMatrices):
    """Class for the manifold of symmetric positive definite (SPD) matrices.

    Parameters
    ----------
    n : int
        Integer representing the shape of the matrices: n x n.
    """

    def __init__(self, n):
        super(SPDMatrices, self).__init__(
            n=n,
            dim=int(n * (n + 1) / 2),
            embedding_manifold=GeneralLinear(n=n))

    def belongs(self, mat, atol=gs.atol):
        """Check if a matrix is symmetric and invertible.

        Parameters
        ----------
        mat : array-like, shape=[..., n, n]
            Matrix to be checked.
        atol : float
            Tolerance.
            Optional, default: backend atol.

        Returns
        -------
        belongs : array-like, shape=[...,]
            Boolean denoting if mat is an SPD matrix.
        """
        is_symmetric = super(SPDMatrices, self).belongs(mat, atol)
        eigvalues, _ = gs.linalg.eigh(mat)
        is_positive = gs.all(eigvalues > 0, axis=-1)
        belongs = gs.logical_and(is_symmetric, is_positive)
        return belongs

    def random_point(self, n_samples=1, bound=1.):
        """Sample in SPD(n) from the log-uniform distribution.

        Parameters
        ----------
        n_samples : int
            Number of samples.
            Optional, default: 1.
        bound : float
            Bound of the interval in which to sample in the tangent space.
            Optional, default: 1.

        Returns
        -------
        samples : array-like, shape=[..., n, n]
            Points sampled in SPD(n).
        """
        n = self.n
        size = (n_samples, n, n) if n_samples != 1 else (n, n)

        mat = bound * (2 * gs.random.rand(*size) - 1)
        spd_mat = GeneralLinear.exp(Matrices.to_symmetric(mat))

        return spd_mat

    def random_tangent_vec(self, n_samples=1, base_point=None):
        """Sample on the tangent space of SPD(n) from the uniform distribution.

        Parameters
        ----------
        n_samples : int
            Number of samples.
            Optional, default: 1.
        base_point : array-like, shape=[..., n, n]
            Base point of the tangent space.
            Optional, default: None.

        Returns
        -------
        samples : array-like, shape=[..., n, n]
            Points sampled in the tangent space at base_point.
        """
        n = self.n
        size = (n_samples, n, n) if n_samples != 1 else (n, n)

        if base_point is None:
            base_point = gs.eye(n)

        sqrt_base_point = gs.linalg.sqrtm(base_point)

        tangent_vec_at_id = 2 * gs.random.rand(*size) - 1
        tangent_vec_at_id += Matrices.transpose(tangent_vec_at_id)

        tangent_vec = Matrices.mul(
            sqrt_base_point, tangent_vec_at_id, sqrt_base_point)

        return tangent_vec

    @staticmethod
    def aux_differential_power(power, tangent_vec, base_point):
        """Compute the differential of the matrix power.

        Auxiliary function to the functions differential_power and
        inverse_differential_power.

        Parameters
        ----------
        power : float
            Power function to differentiate.
        tangent_vec : array_like, shape=[..., n, n]
            Tangent vector at base point.
        base_point : array_like, shape=[..., n, n]
            Base point.

        Returns
        -------
        eigvectors : array-like, shape=[..., n, n]
        transp_eigvectors : array-like, shape=[..., n, n]
        numerator : array-like, shape=[..., n, n]
        denominator : array-like, shape=[..., n, n]
        temp_result : array-like, shape=[..., n, n]
        """
        eigvalues, eigvectors = gs.linalg.eigh(base_point)

        if power == 0:
            powered_eigvalues = gs.log(eigvalues)
        elif power == math.inf:
            powered_eigvalues = gs.exp(eigvalues)
        else:
            powered_eigvalues = eigvalues**power

        denominator = eigvalues[..., :, None] - eigvalues[..., None, :]
        numerator = (
            powered_eigvalues[..., :, None] - powered_eigvalues[..., None, :])

        if power == 0:
            numerator = gs.where(
                denominator == 0, gs.ones_like(numerator), numerator)
            denominator = gs.where(
                denominator == 0, eigvalues[..., :, None], denominator)
        elif power == math.inf:
            numerator = gs.where(
                denominator == 0, powered_eigvalues[..., :, None], numerator)
            denominator = gs.where(
                denominator == 0, gs.ones_like(numerator), denominator)
        else:
            numerator = gs.where(
                denominator == 0,
                power * powered_eigvalues[..., :, None],
                numerator)
            denominator = gs.where(
                denominator == 0,
                eigvalues[..., :, None],
                denominator)

        transp_eigvectors = Matrices.transpose(eigvectors)
        temp_result = Matrices.mul(transp_eigvectors, tangent_vec, eigvectors)

        return (
            eigvectors, transp_eigvectors, numerator, denominator, temp_result)

    @classmethod
    def differential_power(cls, power, tangent_vec, base_point):
        r"""Compute the differential of the matrix power function.

        Compute the differential of the power function on SPD(n)
        (:math: `A^p=\exp(p \log(A))`) at base_point applied to tangent_vec.

        Parameters
        ----------
        power : int
            Power.
        tangent_vec : array_like, shape=[..., n, n]
            Tangent vector at base point.
        base_point : array_like, shape=[..., n, n]
            Base point.

        Returns
        -------
        differential_power : array-like, shape=[..., n, n]
            Differential of the power function.
        """
        eigvectors, transp_eigvectors, numerator, denominator, temp_result =\
            cls.aux_differential_power(power, tangent_vec, base_point)
        power_operator = numerator / denominator
        result = power_operator * temp_result
        result = Matrices.mul(eigvectors, result, transp_eigvectors)
        return result

    @classmethod
    def inverse_differential_power(cls, power, tangent_vec, base_point):
        r"""Compute the inverse of the differential of the matrix power.

        Compute the inverse of the differential of the power
        function on SPD matrices (:math: `A^p=exp(p log(A))`) at base_point
        applied to tangent_vec.

        Parameters
        ----------
        power : int
            Power.
        tangent_vec : array_like, shape=[..., n, n]
            Tangent vector at base point.
        base_point : array_like, shape=[..., n, n]
            Base point.

        Returns
        -------
        inverse_differential_power : array-like, shape=[..., n, n]
            Inverse of the differential of the power function.
        """
        eigvectors, transp_eigvectors, numerator, denominator, temp_result =\
            cls.aux_differential_power(power, tangent_vec, base_point)
        power_operator = denominator / numerator
        result = power_operator * temp_result
        result = Matrices.mul(eigvectors, result, transp_eigvectors)
        return result

    @classmethod
    def differential_log(cls, tangent_vec, base_point):
        """Compute the differential of the matrix logarithm.

        Compute the differential of the matrix logarithm on SPD
        matrices at base_point applied to tangent_vec.

        Parameters
        ----------
        tangent_vec : array_like, shape=[..., n, n]
            Tangent vector at base point.
        base_point : array_like, shape=[..., n, n]
            Base point.

        Returns
        -------
        differential_log : array-like, shape=[..., n, n]
            Differential of the matrix logarithm.
        """
        eigvectors, transp_eigvectors, numerator, denominator, temp_result =\
            cls.aux_differential_power(0, tangent_vec, base_point)
        power_operator = numerator / denominator
        result = power_operator * temp_result
        result = Matrices.mul(eigvectors, result, transp_eigvectors)
        return result

    @classmethod
    def inverse_differential_log(cls, tangent_vec, base_point):
        """Compute the inverse of the differential of the matrix logarithm.

        Compute the inverse of the differential of the matrix
        logarithm on SPD matrices at base_point applied to
        tangent_vec.

        Parameters
        ----------
        tangent_vec : array_like, shape=[..., n, n]
            Tangent vector at base point.
        base_point : array_like, shape=[..., n, n]
            Base point.

        Returns
        -------
        inverse_differential_log : array-like, shape=[..., n, n]
            Inverse of the differential of the matrix logarithm.
        """
        eigvectors, transp_eigvectors, numerator, denominator, temp_result =\
            cls.aux_differential_power(0, tangent_vec, base_point)
        power_operator = denominator / numerator
        result = power_operator * temp_result
        result = Matrices.mul(eigvectors, result, transp_eigvectors)
        return result

    @classmethod
    def differential_exp(cls, tangent_vec, base_point):
        """Compute the differential of the matrix exponential.

        Computes the differential of the matrix exponential on SPD
        matrices at base_point applied to tangent_vec.

        Parameters
        ----------
        tangent_vec : array_like, shape=[..., n, n]
            Tangent vector at base point.
        base_point : array_like, shape=[..., n, n]
            Base point.

        Returns
        -------
        differential_exp : array-like, shape=[..., n, n]
            Differential of the matrix exponential.
        """
        eigvectors, transp_eigvectors, numerator, denominator, temp_result = \
            cls.aux_differential_power(math.inf, tangent_vec, base_point)
        power_operator = numerator / denominator
        result = power_operator * temp_result
        result = Matrices.mul(eigvectors, result, transp_eigvectors)
        return result

    @classmethod
    def inverse_differential_exp(cls, tangent_vec, base_point):
        """Compute the inverse of the differential of the matrix exponential.

        Computes the inverse of the differential of the matrix
        exponential on SPD matrices at base_point applied to
        tangent_vec.

        Parameters
        ----------
        tangent_vec : array_like, shape=[..., n, n]
            Tangent vector at base point.
        base_point : array_like, shape=[..., n, n]
            Base point.

        Returns
        -------
        inverse_differential_exp : array-like, shape=[..., n, n]
            Inverse of the differential of the matrix exponential.
        """
        eigvectors, transp_eigvectors, numerator, denominator, temp_result = \
            cls.aux_differential_power(math.inf, tangent_vec, base_point)
        power_operator = denominator / numerator
        result = power_operator * temp_result
        result = Matrices.mul(eigvectors, result, transp_eigvectors)
        return result

    @classmethod
    def logm(cls, mat):
        """
        Compute the matrix log for a symmetric matrix.

        Parameters
        ----------
        mat : array_like, shape=[..., n, n]
            Symmetric matrix.

        Returns
        -------
        log : array_like, shape=[..., n, n]
            Matrix logarithm of mat.
        """
        return cls.apply_func_to_eigvals(mat, gs.log, check_positive=True)

    def is_tangent(self, vector, base_point=None, atol=gs.atol):
        """Check whether the vector is tangent at base_point.

        A "vector" is tangent to the manifold of SPD matrices if it is a
        symmetric matrix.

        Parameters
        ----------
        vector : array-like, shape=[..., n, n]
            Matrix.
        base_point : array-like, shape=[..., n, n]
            Point on the manifold.
            Optional, default: None.
        atol : float
            Absolute tolerance.
            Optional, default: backend atol.

        Returns
        -------
        is_tangent : bool
            Boolean denoting if vector is a tangent vector at the base point.
        """
        return super(SPDMatrices, self).belongs(vector, atol)

    def to_tangent(self, vector, base_point=None):
        """Project a vector to a tangent space of the manifold.

        A "vector" is tangent to the manifold of SPD matrices if it is a
        symmetric matrix, so the symmetric component of the input matrix is
        returned.

        Parameters
        ----------
        vector : array-like, shape=[..., n, n]
            Matrix.
        base_point : array-like, shape=[..., n, n]
            Point on the manifold.
            Optional, default: None.

        Returns
        -------
        tangent_vec : array-like, shape=[..., n, n]
            Tangent vector at base point.
        """
        return super(SPDMatrices, self).projection(vector)


class SPDMetricAffine(RiemannianMetric):
    """Class for the affine-invariant metric on the SPD manifold."""

    def __init__(self, n, power_affine=1):
        """Build the affine-invariant metric.

        Parameters
        ----------
        n : int
            Integer representing the shape of the matrices: n x n.
        power_affine : int
            Power transformation of the classical SPD metric.
            Optional, default: 1.

        References
        ----------
        .. [TP2019] Thanwerdas, Pennec. "Is affine-invariance well defined on
          SPD matrices? A principled continuum of metrics" Proc. of GSI, 2019.
          https://arxiv.org/abs/1906.01349
        """
        dim = int(n * (n + 1) / 2)
        super(SPDMetricAffine, self).__init__(
            dim=dim,
            signature=(dim, 0, 0),
            default_point_type='matrix')
        self.n = n
        self.space = SPDMatrices(n)
        self.power_affine = power_affine

    @staticmethod
    def _aux_inner_product(tangent_vec_a, tangent_vec_b, inv_base_point):
        """Compute the inner-product (auxiliary).

        Parameters
        ----------
        tangent_vec_a : array-like, shape=[..., n, n]
        tangent_vec_b : array-like, shape=[..., n, n]
        inv_base_point : array-like, shape=[..., n, n]

        Returns
        -------
        inner_product : array-like, shape=[...]
        """
        aux_a = Matrices.mul(inv_base_point, tangent_vec_a)
        aux_b = Matrices.mul(inv_base_point, tangent_vec_b)

        # Use product instead of matrix product and trace to save time
        inner_product = Matrices.trace_product(aux_a, aux_b)

        return inner_product

    def inner_product(self, tangent_vec_a, tangent_vec_b, base_point):
        """Compute the affine-invariant inner-product.

        Compute the inner-product of tangent_vec_a and tangent_vec_b
        at point base_point using the affine invariant Riemannian metric.

        Parameters
        ----------
        tangent_vec_a : array-like, shape=[..., n, n]
            Tangent vector at base point.
        tangent_vec_b : array-like, shape=[..., n, n]
            Tangent vector at base point.
        base_point : array-like, shape=[..., n, n]
            Base point.

        Returns
        -------
        inner_product : array-like, shape=[..., n, n]
            Inner-product.
        """
        power_affine = self.power_affine
        spd_space = self.space

        if power_affine == 1:
            inv_base_point = GeneralLinear.inverse(base_point)
            inner_product = self._aux_inner_product(
                tangent_vec_a, tangent_vec_b, inv_base_point)
        else:
            modified_tangent_vec_a = spd_space.differential_power(
                power_affine, tangent_vec_a, base_point)
            modified_tangent_vec_b = spd_space.differential_power(
                power_affine, tangent_vec_b, base_point)
            power_inv_base_point = SymmetricMatrices.powerm(
                base_point, -power_affine)
            inner_product = self._aux_inner_product(
                modified_tangent_vec_a,
                modified_tangent_vec_b,
                power_inv_base_point)

            inner_product = inner_product / (power_affine**2)

        return inner_product

    @staticmethod
    def _aux_exp(tangent_vec, sqrt_base_point, inv_sqrt_base_point):
        """Compute the exponential map (auxiliary function).

        Parameters
        ----------
        tangent_vec : array-like, shape=[..., n, n]
        sqrt_base_point : array-like, shape=[..., n, n]
        inv_sqrt_base_point : array-like, shape=[..., n, n]

        Returns
        -------
        exp : array-like, shape=[..., n, n]
        """
        tangent_vec_at_id = Matrices.mul(
            inv_sqrt_base_point, tangent_vec, inv_sqrt_base_point)

        tangent_vec_at_id = GeneralLinear.to_symmetric(tangent_vec_at_id)
        exp_from_id = SymmetricMatrices.expm(tangent_vec_at_id)

        exp = Matrices.mul(
            sqrt_base_point, exp_from_id, sqrt_base_point)
        return exp

    def exp(self, tangent_vec, base_point, **kwargs):
        """Compute the affine-invariant exponential map.

        Compute the Riemannian exponential at point base_point
        of tangent vector tangent_vec wrt the metric defined in inner_product.
        This gives a symmetric positive definite matrix.

        Parameters
        ----------
        tangent_vec : array-like, shape=[..., n, n]
            Tangent vector at base point.
        base_point : array-like, shape=[..., n, n]
            Base point.

        Returns
        -------
        exp : array-like, shape=[..., n, n]
            Riemannian exponential.
        """
        power_affine = self.power_affine

        if power_affine == 1:
            powers = SymmetricMatrices.powerm(base_point, [1. / 2, -1. / 2])
            exp = self._aux_exp(
                tangent_vec, powers[0], powers[1])
        else:
            modified_tangent_vec = self.space.differential_power(
                power_affine, tangent_vec, base_point)
            power_sqrt_base_point = SymmetricMatrices.powerm(
                base_point, power_affine / 2)
            power_inv_sqrt_base_point = GeneralLinear.inverse(
                power_sqrt_base_point)
            exp = self._aux_exp(
                modified_tangent_vec,
                power_sqrt_base_point,
                power_inv_sqrt_base_point)
            exp = SymmetricMatrices.powerm(exp, 1 / power_affine)

        return exp

    @staticmethod
    def _aux_log(point, sqrt_base_point, inv_sqrt_base_point):
        """Compute the log (auxiliary function).

        Parameters
        ----------
        point : array-like, shape=[..., n, n]
        sqrt_base_point : array-like, shape=[..., n, n]
        inv_sqrt_base_point : array-like, shape=[.., n, n]

        Returns
        -------
        log : array-like, shape=[..., n, n]
        """
        point_near_id = Matrices.mul(
            inv_sqrt_base_point, point, inv_sqrt_base_point)
        point_near_id = GeneralLinear.to_symmetric(point_near_id)

        log_at_id = SPDMatrices.logm(point_near_id)
        log = Matrices.mul(sqrt_base_point, log_at_id, sqrt_base_point)
        return log

    def log(self, point, base_point, **kwargs):
        """Compute the affine-invariant logarithm map.

        Compute the Riemannian logarithm at point base_point,
        of point wrt the metric defined in inner_product.
        This gives a tangent vector at point base_point.

        Parameters
        ----------
        point : array-like, shape=[..., n, n]
            Point.
        base_point : array-like, shape=[..., n, n]
            Base point.

        Returns
        -------
        log : array-like, shape=[..., n, n]
            Riemannian logarithm of point at base_point.
        """
        power_affine = self.power_affine

        if power_affine == 1:
            powers = SymmetricMatrices.powerm(base_point, [1. / 2, -1. / 2])
            log = self._aux_log(point, powers[0], powers[1])
        else:
            power_point = SymmetricMatrices.powerm(point, power_affine)
            powers = SymmetricMatrices.powerm(
                base_point, [power_affine / 2, -power_affine / 2])
            log = self._aux_log(
                power_point, powers[0], powers[1])
            log = self.space.inverse_differential_power(
                power_affine, log, base_point)
        return log

    def parallel_transport(self, tangent_vec_a, tangent_vec_b, base_point):
        r"""Parallel transport of a tangent vector.

        Closed-form solution for the parallel transport of a tangent vector a
        along the geodesic defined by exp_(base_point)(tangent_vec_b).
        Denoting `tangent_vec_a` by `S`, `base_point` by `A`, let
        `B = Exp_A(tangent_vec_b)` and :math: `E = (BA^{- 1})^({ 1 / 2})`.
        Then the
        parallel transport to `B`is:

        ..math::
                        S' = ESE^T

        Parameters
        ----------
        tangent_vec_a : array-like, shape=[..., dim + 1]
            Tangent vector at base point to be transported.
        tangent_vec_b : array-like, shape=[..., dim + 1]
            Tangent vector at base point, initial speed of the geodesic along
            which the parallel transport is computed.
        base_point : array-like, shape=[..., dim + 1]
            Point on the manifold of SPD matrices.

        Returns
        -------
        transported_tangent_vec: array-like, shape=[..., dim + 1]
            Transported tangent vector at exp_(base_point)(tangent_vec_b).
        """
        end_point = self.exp(tangent_vec_b, base_point)
        inverse_base_point = GeneralLinear.inverse(base_point)
        congruence_mat = GeneralLinear.mul(end_point, inverse_base_point)
        congruence_mat = gs.linalg.sqrtm(congruence_mat)
        return GeneralLinear.congruent(tangent_vec_a, congruence_mat)


class SPDMetricBuresWasserstein(RiemannianMetric):
    """Class for the Bures-Wasserstein metric on the SPD manifold.

    Parameters
    ----------
    n : int
        Integer representing the shape of the matrices: n x n.

    References
    ----------
    .. [BJL2017]_ Bhatia, Jain, Lim. "On the Bures-Wasserstein distance between
      positive definite matrices" Elsevier, Expositiones Mathematicae,
      vol. 37(2), 165-191, 2017. https://arxiv.org/pdf/1712.01504.pdf
    .. [MMP2018]_ Malago, Montrucchio, Pistone. "Wasserstein-Riemannian
      geometry of Gaussian densities"  Information Geometry, vol. 1, 137-179,
      2018. https://arxiv.org/pdf/1801.09269.pdf
    """

    def __init__(self, n):
        dim = int(n * (n + 1) / 2)
        super(SPDMetricBuresWasserstein, self).__init__(
            dim=dim,
            signature=(dim, 0, 0),
            default_point_type='matrix')
        self.n = n
        self.space = SPDMatrices(n)

    def inner_product(self, tangent_vec_a, tangent_vec_b, base_point):
        r"""Compute the Bures-Wasserstein inner-product.

        Compute the inner-product of tangent_vec_a :math: `A` and tangent_vec_b
        :math: `B` at point base_point :math: `S=PDP^\top` using the
        Bures-Wasserstein Riemannian metric:
        ..math::
        `\frac{1}{2}\sum_{i,j}\frac{[P^\top AP]_{ij}[P^\top BP]_{ij}}{d_i+d_j}`
        .

        Parameters
        ----------
        tangent_vec_a : array-like, shape=[..., n, n]
            Tangent vector at base point.
        tangent_vec_b : array-like, shape=[..., n, n]
            Tangent vector at base point.
        base_point : array-like, shape=[..., n, n]
            Base point.

        Returns
        -------
        inner_product : array-like, shape=[...,]
            Inner-product.
        """
        eigvals, eigvecs = gs.linalg.eigh(base_point)
        transp_eigvecs = Matrices.transpose(eigvecs)
        rotated_tangent_vec_a = Matrices.mul(
            transp_eigvecs, tangent_vec_a, eigvecs)
        rotated_tangent_vec_b = Matrices.mul(
            transp_eigvecs, tangent_vec_b, eigvecs)

        coefficients = 1 / (eigvals[..., :, None] + eigvals[..., None, :])
        result = Matrices.frobenius_product(
            coefficients * rotated_tangent_vec_a, rotated_tangent_vec_b) / 2

        return result

    def exp(self, tangent_vec, base_point):
        """Compute the Bures-Wasserstein exponential map.

        Parameters
        ----------
        tangent_vec : array-like, shape=[..., n, n]
            Tangent vector at base point.
        base_point : array-like, shape=[..., n, n]
            Base point.

        Returns
        -------
        exp : array-like, shape=[...,]
            Riemannian exponential.
        """
        eigvals, eigvecs = gs.linalg.eigh(base_point)
        transp_eigvecs = Matrices.transpose(eigvecs)
        rotated_tangent_vec = Matrices.mul(transp_eigvecs, tangent_vec,
                                           eigvecs)
        coefficients = 1 / (eigvals[..., :, None] + eigvals[..., None, :])
        rotated_sylvester = rotated_tangent_vec * coefficients
        rotated_hessian = gs.einsum(
            '...ij,...j->...ij', rotated_sylvester, eigvals)
        rotated_hessian = Matrices.mul(rotated_hessian, rotated_sylvester)
        hessian = Matrices.mul(eigvecs, rotated_hessian, transp_eigvecs)

        return base_point + tangent_vec + hessian

    def log(self, point, base_point):
        """Compute the Bures-Wasserstein logarithm map.

        Compute the Riemannian logarithm at point base_point,
        of point wrt the Bures-Wasserstein metric.
        This gives a tangent vector at point base_point.

        Parameters
        ----------
        point : array-like, shape=[..., n, n]
            Point.
        base_point : array-like, shape=[..., n, n]
            Base point.

        Returns
        -------
        log : array-like, shape=[..., n, n]
            Riemannian logarithm.
        """
        product = gs.matmul(base_point, point)
        sqrt_product = gs.linalg.sqrtm(product)
        transp_sqrt_product = Matrices.transpose(sqrt_product)

        return sqrt_product + transp_sqrt_product - 2 * base_point

    def squared_dist(self, point_a, point_b):
        """Compute the Bures-Wasserstein squared distance.

        Compute the Riemannian squared distance between point_a and point_b.

        Parameters
        ----------
        point_a : array-like, shape=[..., n, n]
            Point.
        point_b : array-like, shape=[..., n, n]
            Point.

        Returns
        -------
        squared_dist : array-like, shape=[...]
            Riemannian squared distance.
        """
        product = gs.matmul(point_a, point_b)
        sqrt_product = gs.linalg.sqrtm(product)
        trace_a = gs.trace(point_a, axis1=-2, axis2=-1)
        trace_b = gs.trace(point_b, axis1=-2, axis2=-1)
        trace_prod = gs.trace(sqrt_product, axis1=-2, axis2=-1)

        return trace_a + trace_b - 2 * trace_prod


class SPDMetricEuclidean(RiemannianMetric):
    """Class for the Euclidean metric on the SPD manifold."""

    def __init__(self, n, power_euclidean=1):
        dim = int(n * (n + 1) / 2)
        super(SPDMetricEuclidean, self).__init__(
            dim=dim,
            signature=(dim, 0, 0),
            default_point_type='matrix')
        self.n = n
        self.space = SPDMatrices(n)
        self.power_euclidean = power_euclidean

    def inner_product(self, tangent_vec_a, tangent_vec_b, base_point):
        """Compute the Euclidean inner-product.

        Compute the inner-product of tangent_vec_a and tangent_vec_b
        at point base_point using the power-Euclidean metric.

        Parameters
        ----------
        tangent_vec_a : array-like, shape=[..., n, n]
            Tangent vector at base point.
        tangent_vec_b : array-like, shape=[..., n, n]
            Tangent vector at base point.
        base_point : array-like, shape=[..., n, n]
            Base point.

        Returns
        -------
        inner_product : array-like, shape=[...,]
            Inner-product.
        """
        power_euclidean = self.power_euclidean
        spd_space = self.space

        if power_euclidean == 1:
            inner_product = Matrices.frobenius_product(
                tangent_vec_a, tangent_vec_b)
        else:
            modified_tangent_vec_a = spd_space.differential_power(
                power_euclidean, tangent_vec_a, base_point)
            modified_tangent_vec_b = spd_space.differential_power(
                power_euclidean, tangent_vec_b, base_point)

            inner_product = Matrices.frobenius_product(
                modified_tangent_vec_a, modified_tangent_vec_b
            ) / (power_euclidean ** 2)
        return inner_product

    @staticmethod
    @geomstats.vectorization.decorator(['matrix', 'matrix'])
    def exp_domain(tangent_vec, base_point):
        """Compute the domain of the Euclidean exponential map.

        Compute the real interval of time where the Euclidean geodesic starting
        at point `base_point` in direction `tangent_vec` is defined.

        Parameters
        ----------
        tangent_vec : array-like, shape=[..., n, n]
            Tangent vector at base point.
        base_point : array-like, shape=[..., n, n]
            Base point.

        Returns
        -------
        exp_domain : array-like, shape=[..., 2]
            Interval of time where the geodesic is defined.
        """
        invsqrt_base_point = SymmetricMatrices.powerm(base_point, -.5)

        reduced_vec = gs.matmul(invsqrt_base_point, tangent_vec)
        reduced_vec = gs.matmul(reduced_vec, invsqrt_base_point)
        eigvals = gs.linalg.eigvalsh(reduced_vec)
        min_eig = gs.amin(eigvals, axis=1)
        max_eig = gs.amax(eigvals, axis=1)
        inf_value = gs.where(
            max_eig <= 0., gs.array(-math.inf), - 1. / max_eig)
        inf_value = gs.to_ndarray(inf_value, to_ndim=2)
        sup_value = gs.where(
            min_eig >= 0., gs.array(-math.inf), - 1. / min_eig)
        sup_value = gs.to_ndarray(sup_value, to_ndim=2)
        domain = gs.concatenate((inf_value, sup_value), axis=1)

        return domain


class SPDMetricLogEuclidean(RiemannianMetric):
    """Class for the Log-Euclidean metric on the SPD manifold.

    Parameters
    ----------
    n : int
        Integer representing the shape of the matrices: n x n.
    """

    def __init__(self, n):
        dim = int(n * (n + 1) / 2)
        super(SPDMetricLogEuclidean, self).__init__(
            dim=dim,
            signature=(dim, 0, 0),
            default_point_type='matrix')
        self.n = n
        self.space = SPDMatrices(n)

    def inner_product(self, tangent_vec_a, tangent_vec_b, base_point):
        """Compute the Log-Euclidean inner-product.

        Compute the inner-product of tangent_vec_a and tangent_vec_b
        at point base_point using the log-Euclidean metric.

        Parameters
        ----------
        tangent_vec_a : array-like, shape=[..., n, n]
            Tangent vector at base point.
        tangent_vec_b : array-like, shape=[..., n, n]
            Tangent vector at base point.
        base_point : array-like, shape=[..., n, n]
            Base point.

        Returns
        -------
        inner_product : array-like, shape=[...,]
            Inner-product.
        """
        spd_space = self.space

        modified_tangent_vec_a = spd_space.differential_log(
            tangent_vec_a, base_point)
        modified_tangent_vec_b = spd_space.differential_log(
            tangent_vec_b, base_point)
        product = Matrices.trace_product(
            modified_tangent_vec_a, modified_tangent_vec_b)
        return product

    def exp(self, tangent_vec, base_point):
        """Compute the Log-Euclidean exponential map.

        Compute the Riemannian exponential at point base_point
        of tangent vector tangent_vec wrt the Log-Euclidean metric.
        This gives a symmetric positive definite matrix.

        Parameters
        ----------
        tangent_vec : array-like, shape=[..., n, n]
            Tangent vector at base point.
        base_point : array-like, shape=[..., n, n]
            Base point.

        Returns
        -------
        exp : array-like, shape=[..., n, n]
            Riemannian exponential.
        """
        log_base_point = self.space.logm(base_point)
        dlog_tangent_vec = self.space.differential_log(tangent_vec, base_point)
        exp = SymmetricMatrices.expm(log_base_point + dlog_tangent_vec)

        return exp

    def log(self, point, base_point):
        """Compute the Log-Euclidean logarithm map.

        Compute the Riemannian logarithm at point base_point,
        of point wrt the Log-Euclidean metric.
        This gives a tangent vector at point base_point.

        Parameters
        ----------
        point : array-like, shape=[..., n, n]
            Point.
        base_point : array-like, shape=[..., n, n]
            Base point.

        Returns
        -------
        log : array-like, shape=[..., n, n]
            Riemannian logarithm.
        """
        log_base_point = SPDMatrices.logm(base_point)
        log_point = SPDMatrices.logm(point)
        log = self.space.differential_exp(
            log_point - log_base_point, log_base_point)

        return log<|MERGE_RESOLUTION|>--- conflicted
+++ resolved
@@ -10,10 +10,6 @@
 from geomstats.geometry.symmetric_matrices import SymmetricMatrices
 
 
-<<<<<<< HEAD
-
-=======
->>>>>>> a33e06fb
 class SPDMatrices(SymmetricMatrices):
     """Class for the manifold of symmetric positive definite (SPD) matrices.
 
