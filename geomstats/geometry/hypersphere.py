--- conflicted
+++ resolved
@@ -390,25 +390,10 @@
 
             coord_x = 1. + 1. / kappa * gs.log(
                 scalar + (1. - scalar) * gs.exp(gs.array(-2. * kappa)))
-<<<<<<< HEAD
-            coord_z = gs.to_ndarray(coord_z, to_ndim=2, axis=1)
-            coord_xy = gs.sqrt(1. - coord_z ** 2) * unit_vector
-            sample = gs.hstack((coord_xy, coord_z))
-
-            if mu is not None:
-                rot_vec = gs.cross(
-                    gs.array([0., 0., 1.]), mu)
-                rot_vec *= gs.arccos(mu[-1]) / gs.linalg.norm(rot_vec)
-                rot = SpecialOrthogonal(
-                    n=3,
-                    point_type='vector').matrix_from_rotation_vector(rot_vec)
-                sample = gs.matmul(sample, gs.transpose(rot))
-=======
             coord_x = gs.to_ndarray(coord_x, to_ndim=2, axis=1)
             coord_yz = gs.sqrt(1. - coord_x ** 2) * unit_vector
             sample = gs.hstack((coord_x, coord_yz))
 
->>>>>>> dc5d4d43
         else:
             # rejection sampling in the general case
             sqrt = gs.sqrt(4 * kappa ** 2. + dim ** 2)
