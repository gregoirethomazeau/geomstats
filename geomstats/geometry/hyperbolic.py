--- conflicted
+++ resolved
@@ -67,12 +67,8 @@
         return point
 
     @staticmethod
-<<<<<<< HEAD
-    def _intrinsic_to_extrinsic_coordinates(point_intrinsic):
-=======
     @geomstats.vectorization.decorator(['vector'])
     def _intrinsic_to_extrinsic_coordinates(point):
->>>>>>> bce12dd0
         """Convert intrinsic to extrinsic coordinates.
 
         Convert the parameterization of a point in hyperbolic space
@@ -89,17 +85,9 @@
         point_extrinsic : array-like, shape=[..., dim + 1]
             Point in hyperbolic space in extrinsic coordinates.
         """
-<<<<<<< HEAD
-        coord_0 = gs.sqrt(1. + gs.sum(point_intrinsic ** 2, axis=-1))
+        coord_0 = gs.sqrt(1. + gs.sum(point ** 2, axis=-1))
         point_extrinsic = gs.concatenate(
-            [coord_0[..., None], point_intrinsic], axis=-1)
-=======
-        coord_0 = gs.sqrt(1. + gs.linalg.norm(point, axis=-1) ** 2)
-        coord_0 = gs.to_ndarray(coord_0, to_ndim=1)
-        coord_0 = gs.to_ndarray(coord_0, to_ndim=2, axis=1)
-
-        point_extrinsic = gs.hstack([coord_0, point])
->>>>>>> bce12dd0
+            [coord_0[..., None], point], axis=-1)
 
         return point_extrinsic
 
@@ -166,21 +154,11 @@
         """
         squared_norm = gs.sum(point**2, -1)
         denominator = 1 - squared_norm
-<<<<<<< HEAD
         t = (1 + squared_norm) / denominator
         intrinsic = gs.einsum(
             '...i, ...->...i', 2 * point, 1. / denominator)
-        return gs.concatenate([t[..., None], intrinsic], -1)
-=======
-        t = gs.to_ndarray((1 + squared_norm) / denominator, to_ndim=2, axis=1)
-        expanded_denominator = gs.expand_dims(denominator, -1)
-        expanded_denominator = gs.tile(
-            expanded_denominator, (1, point.shape[-1]))
-        intrinsic = (2 * point) / expanded_denominator
-        point_extrinsic = gs.concatenate([t, intrinsic], -1)
-
+        point_extrinsic = gs.concatenate([t[..., None], intrinsic], -1)
         return point_extrinsic
->>>>>>> bce12dd0
 
     @classmethod
     def _half_space_to_extrinsic_coordinates(cls, point):
