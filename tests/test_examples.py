"""Unit tests for the examples."""

import logging
import os
import sys
import warnings

import examples.empirical_frechet_mean_uncertainty_sn as empirical_frechet_mean_uncertainty_sn  # NOQA
import examples.gradient_descent_s2 as gradient_descent_s2
import examples.kalman_filter as kalman_filter
import examples.learning_graph_structured_data_h2 as learning_gsd_h2
import examples.loss_and_gradient_se3 as loss_and_gradient_se3
import examples.loss_and_gradient_so3 as loss_and_gradient_so3
import examples.plot_bch_so3 as plot_bch_so3
import examples.plot_expectation_maximization_manifolds as plot_em_manifolds
import examples.plot_geodesics_h2 as plot_geodesics_h2
import examples.plot_geodesics_poincare_polydisk as plot_geodesics_poincare_polydisk # NOQA
import examples.plot_geodesics_s2 as plot_geodesics_s2
import examples.plot_geodesics_se2 as plot_geodesics_se2
import examples.plot_geodesics_se3 as plot_geodesics_se3
import examples.plot_geodesics_so3 as plot_geodesics_so3
import examples.plot_grid_h2 as plot_grid_h2
import examples.plot_kernel_density_estimation_classifier_s2 as plot_kernel_density_estimation_classifier_s2 # NOQA
import examples.plot_kmeans_manifolds as plot_kmeans_manifolds
import examples.plot_kmedoids_manifolds as plot_kmedoids_manifolds
import examples.plot_knn_s2 as plot_knn_s2
import examples.plot_mdm_spd as plot_mdm_spd
import examples.plot_online_kmeans_s1 as plot_online_kmeans_s1
import examples.plot_online_kmeans_s2 as plot_online_kmeans_s2
import examples.plot_pole_ladder_s2 as plot_pole_ladder_s2
import examples.plot_square_h2_klein_disk as plot_square_h2_klein_disk
import examples.plot_square_h2_poincare_disk as plot_square_h2_poincare_disk
import examples.plot_square_h2_poincare_half_plane as plot_square_h2_poincare_half_plane  # NOQA
import examples.tangent_pca_h2 as tangent_pca_h2
import examples.tangent_pca_s2 as tangent_pca_s2
import examples.tangent_pca_so3 as tangent_pca_so3
import matplotlib
import matplotlib.pyplot as plt

import geomstats.backend as gs
import geomstats.tests

matplotlib.use('Agg')  # NOQA


class TestExamples(geomstats.tests.TestCase):
    @classmethod
    def setUpClass(cls):
        sys.stdout = open(os.devnull, 'w')

    @staticmethod
    def setUp():
        gs.random.seed(1234)
        logger = logging.getLogger()
        logger.disabled = True
        warnings.simplefilter('ignore', category=ImportWarning)
        warnings.simplefilter('ignore', category=UserWarning)
        plt.rcParams.update({'figure.max_open_warning': 0})
        plt.figure()

    @staticmethod
    @geomstats.tests.np_only
    def test_empirical_frechet_mean_uncertainty_sn():
        empirical_frechet_mean_uncertainty_sn.main()

    @staticmethod
    @geomstats.tests.np_only
    def test_gradient_descent_s2():
        gradient_descent_s2.main(max_iter=64, output_file=None)

    @staticmethod
    def test_loss_and_gradient_so3():
        loss_and_gradient_so3.main()

    @staticmethod
    def test_loss_and_gradient_se3():
        loss_and_gradient_se3.main()

    @staticmethod
    def test_kalman_filter():
        kalman_filter.main()

    @staticmethod
    @geomstats.tests.np_only
    def test_learning_graph_structured_data_h2():
        learning_gsd_h2.main()

    @staticmethod
    @geomstats.tests.np_only
    def test_plot_bch_so3():
        plot_bch_so3.main()

    @staticmethod
    def test_plot_geodesics_h2():
        plot_geodesics_h2.main()

    @staticmethod
    def test_plot_geodesics_poincare_polydisk():
        plot_geodesics_poincare_polydisk.main()

    @staticmethod
    def test_plot_geodesics_s2():
        plot_geodesics_s2.main()

    @staticmethod
    def test_plot_geodesics_se3():
        plot_geodesics_se3.main()

    @staticmethod
    def test_plot_geodesics_so3():
        plot_geodesics_so3.main()

    @staticmethod
    def test_plot_grid_h2():
        plot_grid_h2.main()

    @geomstats.tests.np_and_pytorch_only
    @staticmethod
    def test_plot_mdm_spd():
        plot_mdm_spd.main()

<<<<<<< HEAD
=======
    @staticmethod
    def test_plot_mdm_spd():
        plot_mdm_spd.main()

>>>>>>> a3ea21c4
    @staticmethod
    def test_plot_square_h2_square_poincare_disk():
        plot_square_h2_poincare_disk.main()

    @staticmethod
    def test_plot_square_h2_square_poincare_half_plane():
        plot_square_h2_poincare_half_plane.main()

    @staticmethod
    def test_plot_square_h2_square_klein_disk():
        plot_square_h2_klein_disk.main()

    @staticmethod
    @geomstats.tests.np_only
    def test_tangent_pca_s2():
        tangent_pca_h2.main()

    @staticmethod
    @geomstats.tests.np_only
    def test_tangent_pca_h2():
        tangent_pca_s2.main()

    @staticmethod
    @geomstats.tests.np_only
    def test_tangent_pca_so3():
        tangent_pca_so3.main()

    @staticmethod
    @geomstats.tests.np_only
    def test_plot_kernel_density_estimation_classifier_s2():
        plot_kernel_density_estimation_classifier_s2.main()

    @staticmethod
    @geomstats.tests.np_only
    def test_plot_kmeans_manifolds():
        plot_kmeans_manifolds.main()

    @staticmethod
    @geomstats.tests.np_only
    def test_plot_kmedoids_manifolds():
        plot_kmedoids_manifolds.main()

    @staticmethod
    @geomstats.tests.np_only
    def test_plot_em_manifolds():
        plot_em_manifolds.main()

    @staticmethod
    @geomstats.tests.np_only
    def test_plot_knn_s2():
        plot_knn_s2.main()

    @staticmethod
    @geomstats.tests.np_only
    def test_plot_online_kmeans_s1():
        plot_online_kmeans_s1.main()

    @staticmethod
    @geomstats.tests.np_only
    def test_plot_online_kmeans_s2():
        plot_online_kmeans_s2.main()

    @staticmethod
    def test_plot_pole_ladder_s2():
        plot_pole_ladder_s2.main()

    @staticmethod
    def test_plot_geodesics_se2():
        plot_geodesics_se2.main()<|MERGE_RESOLUTION|>--- conflicted
+++ resolved
@@ -119,13 +119,10 @@
     def test_plot_mdm_spd():
         plot_mdm_spd.main()
 
-<<<<<<< HEAD
-=======
     @staticmethod
     def test_plot_mdm_spd():
         plot_mdm_spd.main()
 
->>>>>>> a3ea21c4
     @staticmethod
     def test_plot_square_h2_square_poincare_disk():
         plot_square_h2_poincare_disk.main()
