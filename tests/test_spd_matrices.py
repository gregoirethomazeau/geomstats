"""Unit tests for the manifold of symmetric positive definite matrices."""

import math
import warnings

import geomstats.backend as gs
import geomstats.tests
from geomstats.geometry.matrices import MatricesMetric
from geomstats.geometry.spd_matrices import (
    SPDMatrices,
    SPDMetricAffine,
    SPDMetricBuresWasserstein,
    SPDMetricEuclidean,
    SPDMetricLogEuclidean
)


class TestSPDMatrices(geomstats.tests.TestCase):
    """Test of SPDMatrices methods."""

    def setUp(self):
        """Set up the test."""
        warnings.simplefilter('ignore', category=ImportWarning)

        gs.random.seed(1234)

        self.n = 3
        self.space = SPDMatrices(n=self.n)
        self.metric_affine = SPDMetricAffine(n=self.n)
        self.metric_bureswasserstein = SPDMetricBuresWasserstein(n=self.n)
        self.metric_euclidean = SPDMetricEuclidean(n=self.n)
        self.metric_logeuclidean = SPDMetricLogEuclidean(n=self.n)
        self.n_samples = 4

    def setUp_alt(self, n=3, n_samples=4):
        """Set up the test, flexible parameters."""
        warnings.simplefilter('ignore', category=ImportWarning)

        gs.random.seed(1234)

        self.n = n
        self.space = SPDMatrices(n=self.n)
        self.metric_affine = SPDMetricAffine(n=self.n)
        self.metric_procrustes = SPDMetricProcrustes(n=self.n)
        self.metric_euclidean = SPDMetricEuclidean(n=self.n)
        self.metric_logeuclidean = SPDMetricLogEuclidean(n=self.n)
        self.n_samples = n_samples

    def test_belongs(self):
        """Test of belongs method."""
        mats = gs.array(
            [[3., -1.], [-1., 3.]])
        result = SPDMatrices(2).belongs(mats)
        expected = True
        self.assertAllClose(result, expected)

        mats = gs.array(
            [[-1., -1.], [-1., 3.]])
        result = SPDMatrices(2).belongs(mats)
        expected = False
        self.assertAllClose(result, expected)

        mats = gs.eye(3)
        result = SPDMatrices(2).belongs(mats)
        expected = False
        self.assertAllClose(result, expected)

    def test_belongs_vectorization(self):
        """Test of belongs method."""
        mats = gs.array([
            [[1., 0], [0, 1.]],
            [[1., 2.], [2., 1.]],
            [[1., 0.], [1., 1.]]])
        result = SPDMatrices(2).belongs(mats)
        expected = gs.array([True, False, False])
        self.assertAllClose(result, expected)

    def test_random_point_and_belongs(self):
        """Test of random_point and belongs methods."""
        point = self.space.random_point()
        result = self.space.belongs(point)
        expected = True
        self.assertAllClose(result, expected)

    def test_random_point_and_belongs_vectorization(self):
        """Test of random_point and belongs methods."""
        points = self.space.random_point(4)
        result = self.space.belongs(points)
        expected = gs.array([True] * 4)
        self.assertAllClose(result, expected)

    @geomstats.tests.np_only
    def test_random_gaussian_rotation_orbit(self):
        """Test random_gaussian_rotation_orbit"""
        n = 2
        self.setUp_alt(n)
        mean_spd = self.space.random_uniform()
        var_rotations = 1.
        points = self.space.random_gaussian_rotation_orbit(
            mean_spd=mean_spd, var_rotations=var_rotations, n_samples=4)
        point = self.space.random_gaussian_rotation_orbit(
            mean_spd=mean_spd, var_rotations=var_rotations, n_samples=1)
        shapes_expected = gs.array([4, 2, 2])
        shape_expected = gs.array([2, 2])
        result = self.space.belongs(points)
        expected = gs.array([True] * 4)
        self.assertAllClose(points.shape, shapes_expected)
        self.assertAllClose(point.shape, shape_expected)
        self.assertAllClose(result, expected)

    @geomstats.tests.np_only
    def test_random_gaussian_rotation_orbit_noisy(self):
        """Test random_gaussian_rotation_orbit"""
        n = 2
        self.setUp_alt(n)
        mean_spd = self.space.random_uniform()
        var_rotations = 1.
        var_eigenvalues = gs.ones(n)
        points = self.space.random_gaussian_rotation_orbit_noisy(
            mean_spd=mean_spd, var_rotations=var_rotations,
            var_eigenvalues=var_eigenvalues, n_samples=4)
        result = self.space.belongs(points)
        expected = gs.array([True] * 4)
        self.assertAllClose(result, expected)

    def test_vector_from_symmetric_matrix_and_symmetric_matrix_from_vector(
            self):
        """Test for matrix to vector and vector to matrix conversions."""
        sym_mat_1 = gs.array([[1., 0.6, -3.],
                              [0.6, 7., 0.],
                              [-3., 0., 8.]])
        vector_1 = self.space.to_vector(sym_mat_1)
        result_1 = self.space.from_vector(vector_1)
        expected_1 = sym_mat_1

        self.assertTrue(gs.allclose(result_1, expected_1))

        vector_2 = gs.array([1., 2., 3., 4., 5., 6.])
        sym_mat_2 = self.space.from_vector(vector_2)
        result_2 = self.space.to_vector(sym_mat_2)
        expected_2 = vector_2

        self.assertTrue(gs.allclose(result_2, expected_2))

    def test_vector_and_symmetric_matrix_vectorization(self):
        """Test of vectorization."""
        n_samples = self.n_samples
        vector = gs.random.rand(n_samples, 6)
        sym_mat = self.space.from_vector(vector)
        result = self.space.to_vector(sym_mat)
        expected = vector

        self.assertTrue(gs.allclose(result, expected))

        sym_mat = self.space.random_point(n_samples)
        vector = self.space.to_vector(sym_mat)
        result = self.space.from_vector(vector)
        expected = sym_mat

        self.assertTrue(gs.allclose(result, expected))

    def test_logm(self):
        """Test of logm method."""
        expected = gs.array([[[0., 1., 0.], [1., 0., 0.], [0., 0., 1.]]])
        c = math.cosh(1)
        s = math.sinh(1)
        e = math.exp(1)
        v = gs.array([[[c, s, 0.], [s, c, 0.], [0., 0., e]]])
        result = self.space.logm(v)
        self.assertAllClose(result, expected)

    def test_differential_power(self):
        """Test of differential_power method."""
        base_point = gs.array([[1., 0., 0.],
                               [0., 2.5, 1.5],
                               [0., 1.5, 2.5]])
        tangent_vec = gs.array([[2., 1., 1.],
                                [1., .5, .5],
                                [1., .5, .5]])
        power = .5
        result = self.space.differential_power(
            power=power,
            tangent_vec=tangent_vec,
            base_point=base_point)
        expected = gs.array([[1., 1 / 3, 1 / 3],
                             [1 / 3, .125, .125],
                             [1 / 3, .125, .125]])
        self.assertAllClose(result, expected)

    def test_inverse_differential_power(self):
        """Test of inverse_differential_power method."""
        base_point = gs.array([[1., 0., 0.],
                               [0., 2.5, 1.5],
                               [0., 1.5, 2.5]])
        tangent_vec = gs.array([[1., 1 / 3, 1 / 3],
                                [1 / 3, .125, .125],
                                [1 / 3, .125, .125]])
        power = .5
        result = self.space.inverse_differential_power(
            power=power,
            tangent_vec=tangent_vec,
            base_point=base_point)
        expected = gs.array([[2., 1., 1.],
                             [1., .5, .5],
                             [1., .5, .5]])
        self.assertAllClose(result, expected)

    def test_differential_log(self):
        """Test of differential_log method."""
        base_point = gs.array([[1., 0., 0.],
                               [0., 1., 0.],
                               [0., 0., 4.]])
        tangent_vec = gs.array([[1., 1., 3.],
                                [1., 1., 3.],
                                [3., 3., 4.]])
        result = self.space.differential_log(tangent_vec, base_point)
        x = 2 * gs.log(2.)
        expected = gs.array([[1., 1., x],
                             [1., 1., x],
                             [x, x, 1]])

        self.assertAllClose(result, expected)

    def test_inverse_differential_log(self):
        """Test of inverse_differential_log method."""
        base_point = gs.array([[1., 0., 0.],
                               [0., 1., 0.],
                               [0., 0., 4.]])
        x = 2 * gs.log(2.)
        tangent_vec = gs.array([[1., 1., x],
                                [1., 1., x],
                                [x, x, 1]])
        result = self.space.inverse_differential_log(tangent_vec, base_point)
        expected = gs.array([[1., 1., 3.],
                             [1., 1., 3.],
                             [3., 3., 4.]])
        self.assertAllClose(result, expected)

    def test_differential_exp(self):
        """Test of differential_exp method."""
        base_point = gs.array([[1., 0., 0.],
                               [0., 1., 0.],
                               [0., 0., -1.]])
        tangent_vec = gs.array([[1., 1., 1.],
                                [1., 1., 1.],
                                [1., 1., 1.]])
        result = self.space.differential_exp(tangent_vec, base_point)
        x = gs.exp(1.)
        y = gs.sinh(1.)
        expected = gs.array([[x, x, y],
                             [x, x, y],
                             [y, y, 1 / x]])

        self.assertAllClose(result, expected)

    def test_inverse_differential_exp(self):
        """Test of inverse_differential_exp method."""
        base_point = gs.array([[1., 0., 0.],
                               [0., 1., 0.],
                               [0., 0., -1.]])
        x = gs.exp(1.)
        y = gs.sinh(1.)
        tangent_vec = gs.array([[x, x, y],
                                [x, x, y],
                                [y, y, 1. / x]])
        result = self.space.inverse_differential_exp(tangent_vec, base_point)
        expected = gs.array([[1., 1., 1.],
                             [1., 1., 1.],
                             [1., 1., 1.]])
        self.assertAllClose(result, expected)

    def test_bureswasserstein_inner_product(self):
        """Test of SPDMetricBuresWasserstein.inner_product method."""
        base_point = gs.array([[1., 0., 0.],
                               [0., 1.5, .5],
                               [0., .5, 1.5]])
        tangent_vec_a = gs.array([[2., 1., 1.],
                                  [1., .5, .5],
                                  [1., .5, .5]])
        tangent_vec_b = gs.array([[1., 2., 4.],
                                  [2., 3., 8.],
                                  [4., 8., 5.]])
        metric = SPDMetricBuresWasserstein(3)
        result = metric.inner_product(tangent_vec_a, tangent_vec_b, base_point)
        expected = gs.array(4.)

        self.assertAllClose(result, expected)

    def test_power_affine_inner_product(self):
        """Test of SPDMetricAffine.inner_product method."""
        base_point = gs.array([[1., 0., 0.],
                               [0., 2.5, 1.5],
                               [0., 1.5, 2.5]])
        tangent_vec = gs.array([[2., 1., 1.],
                                [1., .5, .5],
                                [1., .5, .5]])
        metric = SPDMetricAffine(3, power_affine=.5)
        result = metric.inner_product(tangent_vec, tangent_vec, base_point)
        expected = 713 / 144

        self.assertAllClose(result, expected)

    def test_power_euclidean_inner_product(self):
        """Test of SPDMetricEuclidean.inner_product method."""
        base_point = gs.array([[1., 0., 0.],
                               [0., 2.5, 1.5],
                               [0., 1.5, 2.5]])
        tangent_vec = gs.array([[2., 1., 1.],
                                [1., .5, .5],
                                [1., .5, .5]])
        metric = SPDMetricEuclidean(3, power_euclidean=.5)
        result = metric.inner_product(tangent_vec, tangent_vec, base_point)
        expected = 3472 / 576
        self.assertAllClose(result, expected)

        result = self.metric_euclidean.inner_product(
            tangent_vec, tangent_vec, base_point)
        expected = MatricesMetric(3, 3).inner_product(
            tangent_vec, tangent_vec)

        self.assertAllClose(result, expected)

    @geomstats.tests.np_and_tf_only
    def test_euclidean_exp_domain(self):
        """Test of SPDMetricEuclidean.exp_domain method."""
        base_point = gs.array([[1., 0., 0.],
                               [0., 2., 0.],
                               [0., 0., 3.]])
        tangent_vec = gs.array([[-1., 0., 0.],
                                [0., -.5, 0.],
                                [0., 0., 1.]])
        metric = self.metric_euclidean
        result = metric.exp_domain(tangent_vec, base_point)
        expected = gs.array([-3, 1])

        self.assertAllClose(result, expected)

    def test_log_euclidean_inner_product(self):
        """Test of SPDMetricLogEuclidean.inner_product method."""
        base_point = gs.array([[1., 0., 0.],
                               [0., 1., 0.],
                               [0., 0., 4.]])
        tangent_vec = gs.array([[1., 1., 3.],
                                [1., 1., 3.],
                                [3., 3., 4.]])
        metric = self.metric_logeuclidean
        result = metric.inner_product(tangent_vec, tangent_vec, base_point)
        x = 2 * gs.log(2.)
        expected = 5. + 4. * x ** 2

        self.assertAllClose(result, expected)

    def test_log_and_exp_affine_invariant(self):
        """Test of SPDMetricAffine.log and exp methods with power=1."""
        base_point = gs.array([[5., 0., 0.],
                               [0., 7., 2.],
                               [0., 2., 8.]])
        point = gs.array([[9., 0., 0.],
                          [0., 5., 0.],
                          [0., 0., 1.]])

        metric = self.metric_affine
        log = metric.log(point=point, base_point=base_point)
        result = metric.exp(tangent_vec=log, base_point=base_point)
        expected = point

        self.assertAllClose(result, expected)

    def test_log_and_exp_power_affine(self):
        """Test of SPDMetricAffine.log and exp methods with power!=1."""
        base_point = gs.array([[5., 0., 0.],
                               [0., 7., 2.],
                               [0., 2., 8.]])
        point = gs.array([[9., 0., 0.],
                          [0., 5., 0.],
                          [0., 0., 1.]])
        metric = SPDMetricAffine(3, power_affine=.5)
        log = metric.log(point, base_point)
        result = metric.exp(log, base_point)
        expected = point
        self.assertAllClose(result, expected)

    def test_log_and_exp_bureswasserstein(self):
        """Test of SPDMetricBuresWasserstein.log and exp methods."""
        base_point = gs.array([[5., 0., 0.],
                               [0., 7., 2.],
                               [0., 2., 8.]])
        point = gs.array([[9., 0., 0.],
                          [0., 5., 0.],
                          [0., 0., 1.]])

        metric = self.metric_bureswasserstein
        log = metric.log(point=point, base_point=base_point)
        result = metric.exp(tangent_vec=log, base_point=base_point)
        expected = point

        self.assertAllClose(result, expected, atol=1e-5)

    def test_log_and_exp_logeuclidean(self):
        """Test of SPDMetricLogEuclidean.log and exp methods."""
        base_point = gs.array([[5., 0., 0.],
                               [0., 7., 2.],
                               [0., 2., 8.]])
        point = gs.array([[9., 0., 0.],
                          [0., 5., 0.],
                          [0., 0., 1.]])

        metric = self.metric_logeuclidean
        log = metric.log(point=point, base_point=base_point)
        result = metric.exp(tangent_vec=log, base_point=base_point)
        expected = point

        self.assertAllClose(result, expected, atol=1e-5)

    def test_exp_and_belongs(self):
        """Test of SPDMetricAffine.exp with power=1 and belongs methods."""
        n_samples = self.n_samples
        base_point = self.space.random_point(n_samples=1)
        tangent_vec = self.space.random_tangent_vec(n_samples=n_samples,
                                                    base_point=base_point)
        metric = self.metric_affine
        exps = metric.exp(tangent_vec, base_point)
        result = self.space.belongs(exps)
        expected = gs.array([True] * n_samples)

        self.assertAllClose(result, expected)

    def test_exp_vectorization(self):
        """Test of SPDMetricAffine.exp with power=1 and vectorization."""
        n_samples = self.n_samples
        one_base_point = self.space.random_point(n_samples=1)
        n_base_point = self.space.random_point(n_samples=n_samples)

        n_tangent_vec_same_base = self.space.random_tangent_vec(
            n_samples=n_samples, base_point=one_base_point)
        n_tangent_vec = self.space.random_tangent_vec(n_samples=n_samples,
                                                      base_point=n_base_point)
        metric = self.metric_affine

        # Test with the 1 base_point, and several different tangent_vecs
        result = metric.exp(n_tangent_vec_same_base, one_base_point)

        self.assertAllClose(
            gs.shape(result), (n_samples, self.space.n, self.space.n))

        # Test with the same number of base_points and tangent_vecs
        result = metric.exp(n_tangent_vec, n_base_point)

        self.assertAllClose(
            gs.shape(result), (n_samples, self.space.n, self.space.n))

    def test_log_vectorization(self):
        """Test of SPDMetricAffine.log with power 1 and vectorization."""
        n_samples = self.n_samples
        one_base_point = self.space.random_point(n_samples=1)
        n_base_point = self.space.random_point(n_samples=n_samples)

        one_point = self.space.random_point(n_samples=1)
        n_point = self.space.random_point(n_samples=n_samples)
        metric = self.metric_affine

        # Test with different points, one base point
        result = metric.log(n_point, one_base_point)

        self.assertAllClose(
            gs.shape(result), (n_samples, self.space.n, self.space.n))

        # Test with the same number of points and base points
        result = metric.log(n_point, n_base_point)

        self.assertAllClose(
            gs.shape(result), (n_samples, self.space.n, self.space.n))

        # Test with the one point and n base points
        result = metric.log(one_point, n_base_point)

        self.assertAllClose(
            gs.shape(result), (n_samples, self.space.n, self.space.n))

    def test_geodesic_and_belongs(self):
        """Test of SPDMetricAffine.geodesic with power 1 and belongs."""
        initial_point = self.space.random_point()
        initial_tangent_vec = self.space.random_tangent_vec(
            n_samples=1, base_point=initial_point)
        metric = self.metric_affine
        geodesic = metric.geodesic(
            initial_point=initial_point,
            initial_tangent_vec=initial_tangent_vec)

        n_points = 10
        t = gs.linspace(start=0., stop=1., num=n_points)
        points = geodesic(t)
        result = self.space.belongs(points, atol=1e-5)
        self.assertTrue(gs.all(result))

    def test_squared_dist_is_symmetric(self):
        """Test of SPDMetricAffine.squared_dist (power=1) and is_symmetric."""
        n_samples = self.n_samples

        point_1 = self.space.random_point(n_samples=1)
        point_2 = self.space.random_point(n_samples=1)
        point_1 = gs.cast(point_1, gs.float64)
        point_2 = gs.cast(point_2, gs.float64)

        metric = self.metric_affine

        sq_dist_1_2 = metric.squared_dist(point_1, point_2)
        sq_dist_2_1 = metric.squared_dist(point_2, point_1)

        self.assertAllClose(sq_dist_1_2, sq_dist_2_1, atol=1e-3)

        point_2 = self.space.random_point(n_samples=n_samples)
        point_2 = gs.cast(point_2, gs.float64)

        sq_dist_1_2 = metric.squared_dist(point_1, point_2)
        sq_dist_2_1 = metric.squared_dist(point_2, point_1)
        self.assertAllClose(sq_dist_1_2, sq_dist_2_1, atol=1e-3)

        point_1 = self.space.random_point(n_samples=n_samples)
        point_2 = self.space.random_point(n_samples=1)
        point_1 = gs.cast(point_1, gs.float64)
        point_2 = gs.cast(point_2, gs.float64)

        sq_dist_1_2 = metric.squared_dist(point_1, point_2)
        sq_dist_2_1 = metric.squared_dist(point_2, point_1)

        self.assertAllClose(sq_dist_1_2, sq_dist_2_1, atol=1e-3)

        point_1 = self.space.random_point(n_samples=n_samples)
        point_2 = self.space.random_point(n_samples=n_samples)
        point_1 = gs.cast(point_1, gs.float64)
        point_2 = gs.cast(point_2, gs.float64)

        sq_dist_1_2 = metric.squared_dist(point_1, point_2)
        sq_dist_2_1 = metric.squared_dist(point_2, point_1)

        self.assertAllClose(sq_dist_1_2, sq_dist_2_1, atol=1e-3)

    def test_squared_dist_vectorization(self):
        """Test of SPDMetricAffine.squared_dist (power=1) and vectorization."""
        n_samples = self.n_samples
        point_1 = self.space.random_point(n_samples=n_samples)
        point_2 = self.space.random_point(n_samples=n_samples)

        metric = self.metric_affine
        result = metric.squared_dist(point_1, point_2)

        self.assertAllClose(gs.shape(result), (n_samples,))

        point_1 = self.space.random_point(n_samples=1)
        point_2 = self.space.random_point(n_samples=n_samples)

        result = metric.squared_dist(point_1, point_2)

        self.assertAllClose(gs.shape(result), (n_samples,))

        point_1 = self.space.random_point(n_samples=n_samples)
        point_2 = self.space.random_point(n_samples=1)

        result = metric.squared_dist(point_1, point_2)

        self.assertAllClose(gs.shape(result), (n_samples,))

        point_1 = self.space.random_point(n_samples=1)
        point_2 = self.space.random_point(n_samples=1)

        result = metric.squared_dist(point_1, point_2)

        self.assertAllClose(gs.shape(result), ())

    def test_parallel_transport_affine_invariant(self):
        """Test of SPDMetricAffine.parallel_transport method with power=1."""
        n_samples = self.n_samples
        gs.random.seed(1)
        point = self.space.random_point(n_samples)
        tan_a = self.space.random_tangent_vec(n_samples, point)
        tan_b = self.space.random_tangent_vec(n_samples, point)

        metric = self.metric_affine
        expected = metric.norm(tan_a, point)
        end_point = metric.exp(tan_b, point)

        transported = metric.parallel_transport(tan_a, tan_b, point)
        result = metric.norm(transported, end_point)

        self.assertAllClose(expected, result, atol=1e-4)

<<<<<<< HEAD

if __name__ == '__main__':
    TestSPDMatrices().test_random_gaussian_rotation_orbit()
    TestSPDMatrices().test_random_gaussian_rotation_orbit_noisy()
=======
    def test_squared_dist_bureswasserstein(self):
        """Test of SPDMetricBuresWasserstein.squared_dist method."""
        point_a = gs.array([[5., 0., 0.],
                            [0., 7., 2.],
                            [0., 2., 8.]])
        point_b = gs.array([[9., 0., 0.],
                            [0., 5., 0.],
                            [0., 0., 1.]])

        metric = self.metric_bureswasserstein
        result = metric.squared_dist(point_a, point_b)

        log = metric.log(point=point_b, base_point=point_a)
        expected = metric.squared_norm(vector=log, base_point=point_a)

        self.assertAllClose(result, expected, atol=1e-5)

    def test_squared_dist_bureswasserstein_vectorization(self):
        """Test of SPDMetricBuresWasserstein.squared_dist method."""
        point_a = self.space.random_point(2)
        point_b = gs.array([[9., 0., 0.],
                            [0., 5., 0.],
                            [0., 0., 1.]])

        metric = self.metric_bureswasserstein
        result = metric.squared_dist(point_a, point_b)

        log = metric.log(point=point_b, base_point=point_a)
        expected = metric.squared_norm(vector=log, base_point=point_a)

        self.assertAllClose(result, expected, atol=1e-5)

    def test_to_tangent_and_is_tangent(self):
        mat = gs.random.rand(3, 3)
        projection = self.space.to_tangent(mat)
        result = self.space.is_tangent(projection)
        self.assertTrue(result)
>>>>>>> ab571c43
<|MERGE_RESOLUTION|>--- conflicted
+++ resolved
@@ -585,12 +585,6 @@
 
         self.assertAllClose(expected, result, atol=1e-4)
 
-<<<<<<< HEAD
-
-if __name__ == '__main__':
-    TestSPDMatrices().test_random_gaussian_rotation_orbit()
-    TestSPDMatrices().test_random_gaussian_rotation_orbit_noisy()
-=======
     def test_squared_dist_bureswasserstein(self):
         """Test of SPDMetricBuresWasserstein.squared_dist method."""
         point_a = gs.array([[5., 0., 0.],
@@ -627,5 +621,4 @@
         mat = gs.random.rand(3, 3)
         projection = self.space.to_tangent(mat)
         result = self.space.is_tangent(projection)
-        self.assertTrue(result)
->>>>>>> ab571c43
+        self.assertTrue(result)